"""
Object schemas used by the model builder
"""
# Temporary file to hold all extracted mariner schemas
from typing import Any, List, Literal, Optional, Union

import networkx as nx
import yaml
from pydantic import (
    BaseModel,
    Field,
    ValidationError,
    root_validator,
    validator,
)
from typing_extensions import Annotated

from model_builder import generate
from model_builder.components_query import (
    get_component_constructor_args_by_type,
)
from model_builder.layers_schema import FeaturizersType, LayersType
from model_builder.utils import CamelCaseModel, get_references_dict


class NumericalDataType(CamelCaseModel):
    """
    Data type for a numerical series
    """

    domain_kind: Literal["numeric"] = Field("numeric")

    @validator("domain_kind")
    def check_domain_kind(cls, value: Any):
        """Validates domain_kind"""
        return "numeric"


class QuantityDataType(NumericalDataType):
    """
    Data type for a numerical series bound to a unit
    """

    unit: str


class StringDataType(CamelCaseModel):
    """
    Data type for series of strings
    """

    domain_kind: Literal["string"] = Field("string")

    @validator("domain_kind")
    def check_domain_kind(cls, value: Any):
        """Validates domain_kind"""
        return "string"


class CategoricalDataType(CamelCaseModel):
    """
    Data type for a series of categorical column
    """

    domain_kind: Literal["categorical"] = Field("categorical")
    classes: dict[Union[str, int], int]

    @validator("domain_kind")
    def check_domain_kind(cls, value: Any):
        """Validates domain_kind"""
        return "categorical"


class SmileDataType(CamelCaseModel):
    """
    Data type for a series of SMILEs strings column
    """

    domain_kind: Literal["smiles"] = Field("smiles")

    @validator("domain_kind")
    def check_domain_kind(cls, value: Any):
        """Validates domain_kind"""
        return "smiles"


class DNADataType(CamelCaseModel):
    """
    Data type for a series of DNA strings column
    """

    domain_kind: Literal["dna"] = Field("dna")

    @validator("domain_kind")
    def check_domain_kind(cls, value: Any):
        """Validates domain_kind"""
        return "dna"


class RNADataType(CamelCaseModel):
    """
    Data type for a series of RNA strings column
    """

    domain_kind: Literal["rna"] = Field("rna")

    @validator("domain_kind")
    def check_domain_kind(cls, value: Any):
        """Validates domain_kind"""
        return "rna"


class ProteinDataType(CamelCaseModel):
    """
    Data type for a series of protein strings column
    """

    domain_kind: Literal["protein"] = Field("protein")

    @validator("domain_kind")
    def check_domain_kind(cls, value: Any):
        """Validates domain_kind"""
        return "protein"


class ColumnConfig(CamelCaseModel):
    """
    Describes a column based on its data type and index
    """

    name: str
    data_type: Union[
        QuantityDataType,
        NumericalDataType,
        StringDataType,
        SmileDataType,
        CategoricalDataType,
        DNADataType,
        RNADataType,
        ProteinDataType,
    ] = Field(...)


<<<<<<< HEAD
class DatasetConfig(CamelCaseModel):
=======
class TargetConfig(ColumnConfig):
>>>>>>> 159bd339
    """
    Describes a target column based on its data type and index
    """

    out_module: Optional[str]
    loss_fn: Optional[str]
    column_type: Optional[Literal["regression", "multiclass", "binary"]]


class UnknownComponentType(ValueError):
    """
    Raised when an unknown component type is detected

    Attributes:
        component_name: The id of the component with bad type
    """

    component_name: str

    def __init__(self, *args, component_name: str):
        super().__init__(*args)
        self.component_name = component_name


class MissingComponentArgs(ValueError):
    """
    Raised when there are missing arguments for a component.

    It's used by the frontend editor to provide accurate user feedback
    on what layer/featurizer went wrong (using the layer/featurizer id instead of json
    location)

    Attributes:
        component_name: component id that failed
        missing: list of fields that are missing
    """

    component_name: str
    missing: List[Union[str, int]]

    def __init__(self, *args, missing: List[Union[str, int]], component_name: str):
        super().__init__(*args)
        self.component_name = component_name
        self.missing = missing


AnnotatedLayersType = Annotated[LayersType, Field(discriminator="type")]
AnnotatedFeaturizersType = Annotated[FeaturizersType, Field(discriminator="type")]
LossType = Literal[
    "torch.nn.MSELoss", "torch.nn.CrossEntropyLoss", "torch.nn.BCEWithLogitsLoss"
]

ALLOWED_CLASSIFIER_LOSSES = ["torch.nn.CrossEntropyLoss", "torch.nn.BCEWithLogitsLoss"]
ALLOWED_REGRESSOR_LOSSES = ["torch.nn.MSELoss"]
DEFAULT_LOSS_MAP = {
    "regression": "torch.nn.MSELoss",
    "binary": "torch.nn.BCEWithLogitsLoss",
    "multiclass": "torch.nn.CrossEntropyLoss",
}


def is_regression(target_column: TargetConfig):
    """
    Returns ``True`` if ``target_column`` is numeric and therefore the model
    that predicts it is a regressor
    """
    if not target_column.column_type:
        return target_column.data_type.domain_kind == "numeric"
    return target_column.column_type == "regression"


def is_classifier(target_column: TargetConfig):
    """
    Returns ``True`` if the ``target_column`` is categorical and therefore the model
    that predicts it is a classifier
    """
    if not target_column.column_type:
        return target_column.data_type.domain_kind == "categorical"
    return target_column.column_type in ["binary", "multiclass"]


def is_binary(target_column: ColumnConfig):
    """
    Returns ``True`` if the ``target_column`` is categorical and has only 2 classes
    """
    return is_classifier(target_column) and len(target_column.data_type.classes) == 2


def infer_column_type(column: TargetConfig):
    """
    Infer column type based on its data type
    """
    if is_regression(column):
        return "regression"
    if is_classifier(column):
        return "multiclass" if len(column.data_type.classes) > 2 else "binary"
    raise ValueError(f"Unknown column type for {column.name}")


# TODO: move featurizers to feature_columns
class DatasetConfig(CamelCaseModel):
    """
    Describes a dataset for the model in terms of it's used columns
    """

    name: str
    target_columns: List[TargetConfig]
    feature_columns: List[ColumnConfig]


<<<<<<< HEAD
    @property
    def is_multilabel(self) -> bool:
        return False
=======
class ModelSchema(CamelCaseModel):
    """
    A serializable neural net architecture.
    """
>>>>>>> 159bd339

    @root_validator(pre=True)
    def check_types_defined(cls, values):
        """Pydantic validator that checks if layers and featurizer types are
        known and secure (it's from one of the trusted 3rd party ML libs)

        Args:
            values (dict): dictionary with object values

        Raises:
            UnknownComponentType: in case a layer of featurizer has unknown ``type``
        """
        layers: List[AnnotatedLayersType] = values.get("layers")
        featurizers: List[AnnotatedFeaturizersType] = values.get("featurizers")
        layer_types = [layer.name for layer in generate.layers]
        for layer in layers:
            if not isinstance(layer, dict):
                layer = layer.dict()
            if layer["type"] not in layer_types:
                raise UnknownComponentType(
                    "A layer has unknown type", component_name=layer["name"]
                )
        if featurizers:
            featurizer_types = [featurizer.name for featurizer in generate.featurizers]
            for featurizer in featurizers:
                if not isinstance(featurizer, dict):
                    featurizer = featurizer.dict()
                if featurizer["type"] not in featurizer_types:
                    raise UnknownComponentType(
                        f"A featurizer has unknown type: {featurizer['type']}",
                        component_name=featurizer["name"],
                    )
        return values

    @root_validator(pre=True)
    def check_no_missing_args(cls, values):
        """Pydantic validator to check component arguments

        Checks if all layers and featurizer have the nessery arguments

        Args:
            values (dict): dict with object values

        Raises:
            MissingComponentArgs: if some component is missing required args
        """
        layers: List[AnnotatedLayersType] = values.get("layers")
        featurizers: List[AnnotatedFeaturizersType] = values.get("featurizers")
        errors = []
        for layer in layers:
            if not isinstance(layer, dict):
                layer = layer.dict()
            args_cls = get_component_constructor_args_by_type(layer["type"])
            if not args_cls or "constructorArgs" not in layer:
                continue
            try:
                args_cls.validate(layer["constructorArgs"])
            except ValidationError as exp:
                errors += [
                    MissingComponentArgs(
                        missing=[missing_arg_name for missing_arg_name in error["loc"]],
                        component_name=layer["name"],
                    )
                    for error in exp.errors()
                    if error["type"] == "value_error.missing"
                ]
        if featurizers:
            for featurizer in featurizers:
                if not isinstance(featurizer, dict):
                    featurizer = featurizer.dict()
                args_cls = get_component_constructor_args_by_type(featurizer["type"])
                if not args_cls or "constructorArgs" not in featurizer:
                    continue
                try:
                    args_cls.validate(featurizer["constructorArgs"])
                except ValidationError as exp:
                    errors += [
                        MissingComponentArgs(
                            missing=[
                                missing_arg_name for missing_arg_name in error["loc"]
                            ],
                            component_name=featurizer["name"],
                        )
                        for error in exp.errors()
                        if error["type"] == "value_error.missing"
                    ]

        if len(errors) > 0:
            # TODO: raise all errors grouped in a single validation error
            raise errors[0]
        return values

    @root_validator(pre=True)
    def autofill_loss_fn(cls, values: dict) -> Any:
        """Validates or infer the loss_fn attribute

        Automatically fills and validates the loss_fn field based on the target_column
        of the dataset.target_column field

        Args:
            value: user given value for loss_fn
            values: values of the model schema


        Raises:
            ValidationError: if the loss_fn is invalid for the defined task and
            target_columns
            ValueError: if the loss_fn could not be inferred
        """

        if not values.get("dataset") or not values.get("layers"):
            raise ValidationError("You must specify dataset and layers")

        dataset = (
            values["dataset"]
            if isinstance(values["dataset"], DatasetConfig)
            else DatasetConfig(**values["dataset"])
        )

        layers: List[AnnotatedLayersType] = values["layers"]

        try:
            for i, target_column in enumerate(dataset.target_columns):
                if not target_column.column_type:
                    target_column.column_type = infer_column_type(target_column)

                if not target_column.loss_fn:
                    target_column.loss_fn = DEFAULT_LOSS_MAP[target_column.column_type]

                if not target_column.out_module:
                    if len(dataset.target_columns) > 1:
                        raise ValidationError(
                            "You must specify out_module for each target column."
                        )
                    target_column.out_module = (
                        layers[-1]["name"]
                        if isinstance(layers[-1], dict)
                        else layers[-1].name
                    )

                assert (
                    target_column.column_type == "regression"
                    and target_column.loss_fn in ALLOWED_REGRESSOR_LOSSES
                ) or (
                    target_column.column_type in ("multiclass", "binary")
                    and target_column.loss_fn in ALLOWED_CLASSIFIER_LOSSES
                )

                dataset.target_columns[i] = target_column

            return {
                **values,
                "dataset": dataset.dict(),
            }
        except KeyError:
            raise ValueError(
                f"Can't determine task for output {target_column}."
                f"Column type {target_column.column_type} have not default loss function."
            )
        except AssertionError:
            raise ValidationError(
                f"Loss function {target_column.loss_fn} is not valid for {target_column.column_type} task"
            )

    name: str
    dataset: DatasetConfig
    layers: List[AnnotatedLayersType] = []
    featurizers: List[AnnotatedFeaturizersType] = []

    def make_graph(self):
        """Makes a graph of the layers and featurizers

        The graph is used for a topological walk on the schema
        """
        g = nx.DiGraph()
        for feat in self.featurizers:
            g.add_node(feat.name)
        for layer in self.layers:
            g.add_node(layer.name)

        def _to_dict(arr: List[BaseModel]):
            return [item.dict() for item in arr]

        layers_and_featurizers = _to_dict(self.layers)
        if self.featurizers:
            layers_and_featurizers += _to_dict(self.featurizers)
        for feat in layers_and_featurizers:
            if "forward_args" not in feat:
                continue
            references = get_references_dict(feat["forward_args"])
            for key, value in references.items():
                if not value:  # optional forward_arg that was not set
                    continue
                if isinstance(value, str):
                    reference = value.split(".")[0]
                    g.add_edge(reference, feat["name"], attr=key)
                elif isinstance(value, list):
                    for reference in value:
                        reference = reference.split(".")[0]
                        g.add_edge(reference, feat["name"], attr=key)

                else:
                    continue
        return g

    @classmethod
    def from_yaml(cls, yamlstr):
        """Parses a model schema object directly form a yaml str

        Args:
            yamlstr (str): yaml str
        """
        config_dict = yaml.safe_load(yamlstr)
        return ModelSchema(**config_dict)


if __name__ == "__main__":
    print(ModelSchema.schema_json())<|MERGE_RESOLUTION|>--- conflicted
+++ resolved
@@ -141,11 +141,7 @@
     ] = Field(...)
 
 
-<<<<<<< HEAD
-class DatasetConfig(CamelCaseModel):
-=======
 class TargetConfig(ColumnConfig):
->>>>>>> 159bd339
     """
     Describes a target column based on its data type and index
     """
@@ -256,16 +252,10 @@
     feature_columns: List[ColumnConfig]
 
 
-<<<<<<< HEAD
-    @property
-    def is_multilabel(self) -> bool:
-        return False
-=======
 class ModelSchema(CamelCaseModel):
     """
     A serializable neural net architecture.
     """
->>>>>>> 159bd339
 
     @root_validator(pre=True)
     def check_types_defined(cls, values):
