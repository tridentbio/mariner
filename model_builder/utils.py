--- conflicted
+++ resolved
@@ -167,15 +167,11 @@
 def get_references_dict(
     forward_args_dict: dict[str, Any]
 ) -> dict[str, Union[str, list[str]]]:
-<<<<<<< HEAD
 
     # Init a dict
-    result = {}
+    result: dict[str, Union[str, list[str]]] = {}
 
     # Loop through the forward args dict
-=======
-    result: dict[str, Union[str, list[str]]] = {}
->>>>>>> f92f21d7
     for key, value in forward_args_dict.items():
 
         # Handle list instances
@@ -184,14 +180,8 @@
             for item in value:
                 ref, is_ref = unwrap_dollar(item)
                 if is_ref:
-<<<<<<< HEAD
-                    result[key].append(ref)
-
-        # Handle string instances
-=======
                     result_key.append(ref)
             result[key] = result_key
->>>>>>> f92f21d7
         elif isinstance(value, str):
             ref, is_ref = unwrap_dollar(value)
             if is_ref:
@@ -231,7 +221,6 @@
     return value
 
 
-<<<<<<< HEAD
 def get_ref_from_input(
     acessor_str: str, input: Union[DataInstance, List[DataInstance]]
 ):
@@ -253,11 +242,8 @@
 
 
 def collect_args(
-    input: DataInstance, args_dict: dict[str, Any]
+    input_: DataInstance, args_dict: Dict[str, Any]
 ) -> Union[list, dict, Any]:
-=======
-def collect_args(input_: DataInstance, args_dict: dict[str, Any]) -> dict:
->>>>>>> f92f21d7
     """
     Takes a batch of DataInstance objects and a dictionary of args to retrieve
     and returns a dictionary of resolved arguments.
