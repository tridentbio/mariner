from typing import List, Literal, Optional, Union

import networkx as nx
import torch
import torch.nn
import torchmetrics as metrics
from pytorch_lightning.core.lightning import LightningModule
from torch.optim.adam import Adam

<<<<<<< HEAD
from mariner.schemas.experiment_schemas import TrainingRequest
from model_builder.dataset import DataInstance
from model_builder.layers.one_hot import OneHot
from model_builder.layers_schema import ModelbuilderonehotLayerConfig
from model_builder.optimizers import Optimizer
=======
from model_builder.component_builder import AutoBuilder
from model_builder.dataset import DataInstance
from model_builder.model_schema_query import get_dependencies
>>>>>>> a0139424
from model_builder.schemas import CategoricalDataType, ModelSchema
from model_builder.utils import collect_args, get_class_from_path_string


def if_str_make_list(x: Union[str, List[str]]) -> List[str]:
    if isinstance(x, str):
        return [x]
    return x


class Metrics:
    def __init__(
        self,
        type: Literal["regressor", "classification"],
        num_classes: Optional[int] = None,
    ):
        if type == "regressor":
            self.metrics = torch.nn.ModuleDict(
                {
                    "train_mse": metrics.MeanSquaredError(),
                    "train_mae": metrics.MeanAbsoluteError(),
                    "train_ev": metrics.ExplainedVariance(),
                    "train_mape": metrics.MeanAbsolutePercentageError(),
                    "train_R2": metrics.R2Score(),
                    "train_pearson": metrics.PearsonCorrCoef(),
                    "val_mse": metrics.MeanSquaredError(),
                    "val_mae": metrics.MeanAbsoluteError(),
                    "val_ev": metrics.ExplainedVariance(),
                    "val_mape": metrics.MeanAbsolutePercentageError(),
                    "val_R2": metrics.R2Score(),
                    "val_pearson": metrics.PearsonCorrCoef(),
                }
            )
        else:
            if not num_classes:
                raise ValueError("num_classes must be provided to classifier metrics")
            # https://torchmetrics.readthedocs.io/en/latest/
            self.metrics = torch.nn.ModuleDict(
                {
                    "train_accuracy": metrics.Accuracy(mdmc_reduce="global"),
                    "train_precision": metrics.Precision(),
                    "train_recall": metrics.Recall(),
                    "train_f1": metrics.F1Score(),
                    "train_confusion_matrix": metrics.ConfusionMatrix(
                        num_classes=num_classes
                    ),
                    "val_accuracy": metrics.Accuracy(mdmc_reduce="global"),
                    "val_precision": metrics.Precision(),
                    "val_recall": metrics.Recall(),
                    "val_f1": metrics.F1Score(),
                    "val_confusion_matrix": metrics.ConfusionMatrix(
                        num_classes=num_classes
                    ),
                }
            )

    def get_training_metrics(self, prediction: torch.Tensor, batch: DataInstance):
        metrics_dict = {}
        for metric in self.metrics:
            if not metric.startswith("train"):
                continue
            if isinstance(self.metrics[metric], (metrics.Accuracy)):
                metrics_dict[metric] = self.metrics[metric](
                    prediction.squeeze().long(), batch["y"].squeeze().long()
                )
            else:
                metrics_dict[metric] = self.metrics[metric](
                    prediction.squeeze(), batch["y"].squeeze()
                )

        return metrics_dict

    def get_validation_metrics(self, prediction: torch.Tensor, batch: DataInstance):
        metrics_dict = {}
        for metric in self.metrics:
            if not metric.startswith("val"):
                continue
            metrics_dict[metric] = self.metrics[metric](
                prediction.squeeze(), batch["y"].squeeze()
            )
        return metrics_dict


class CustomModel(LightningModule):
<<<<<<< HEAD
    """Neural network model encoded by a ModelSchema"""

    optimizer: Optimizer

    def __init__(self, config: Union[ModelSchema, str]):
=======
    def __init__(self, config: Union[ModelSchema, str], lr=5e-3):
>>>>>>> a0139424
        super().__init__()
        if isinstance(config, str):
            config = ModelSchema.parse_raw(config)
        self.lr = lr

        layers_dict = {}
        self.config = config
        self.layer_configs = {layer.name: layer for layer in config.layers}
        for layer in config.layers:
            layer_instance = layer.create()  # possibly pass schema here
            if isinstance(layer_instance, AutoBuilder):
                layer_instance.set_from_model_schema(
                    config, list(get_dependencies(layer))
                )
            layers_dict[layer.name] = layer_instance
        self._model = torch.nn.ModuleDict(layers_dict)
        self.graph = config.make_graph()
        self.topo_sorting = list(nx.topological_sort(self.graph))
        if not config.loss_fn:
            raise ValueError("config.loss_fn cannot be None")
        # This is safe as long ModelSchema was validated
        loss_fn_class = eval(config.loss_fn)
        self.loss_fn = loss_fn_class()

        self.save_hyperparameters({"config": config.json()})
        # Set up metrics for training and validation
        if config.is_regressor():
            self.metrics = Metrics("regressor")
        elif config.is_classifier():
            assert isinstance(
                config.dataset.target_column.data_type, CategoricalDataType
            )
            self.metrics = Metrics(
                "classification",
                num_classes=len(config.dataset.target_column.data_type.classes),
            )

    def set_training_parameters(self, training_request: TrainingRequest):
        """Sets parameters that only are given in training configuration

        Parameters that are set:
            - optimizer

        Args:
            training_request:
        """
        self.optimizer = training_request.optimizer

    def forward(self, input: DataInstance):  # type: ignore
        last = input
        for node_name in self.topo_sorting:
            if node_name not in self.layer_configs:
                continue  # is a featurizer, already evaluated by dataset
            layer = self.layer_configs[node_name]
            args = collect_args(input, layer.forward_args.dict())
            if isinstance(args, dict):
                input[layer.name] = self._model[node_name](**args)
            elif isinstance(args, list):
                input[layer.name] = self._model[node_name](*args)
            else:
                input[layer.name] = self._model[node_name](args)
            last = input[layer.name]
        return last

    def configure_optimizers(self):
<<<<<<< HEAD
        if not self.optimizer:
            raise ValueError(
                "using model without setting attributes from training request"
            )
        assert self.optimizer.class_path.startswith(
            "torch.optim."
        ), "invalid start string for optimizer class_path"
        TorchOptimizer = get_class_from_path_string(self.optimizer.class_path)
        return TorchOptimizer(**self.optimizer.params.dict())
=======
        return Adam(self.parameters(), lr=self.lr)
>>>>>>> a0139424

    def test_step(self, batch, batch_idx):
        prediction = self(batch).squeeze()
        loss = self.loss_fn(prediction, batch["y"])
<<<<<<< HEAD
=======
        self.log("test_loss", loss)
>>>>>>> a0139424
        return loss

    def validation_step(self, batch, batch_idx):
        prediction = self(batch).squeeze()
        loss = self.loss_fn(prediction, batch["y"])
        metrics_dict = self.metrics.get_validation_metrics(prediction, batch)
        self.log_dict(
            metrics_dict, batch_size=len(batch["y"]), on_epoch=True, on_step=False
        )
        return loss

    def training_step(self, batch, batch_idx):
        prediction = self(batch)
        loss = self.loss_fn(prediction.squeeze(), batch["y"].squeeze())
        metrics_dict = {
            "train_loss": loss,
        } | self.metrics.get_training_metrics(prediction, batch)
        self.log_dict(
            metrics_dict, batch_size=len(batch["y"]), on_epoch=True, on_step=False
        )
        return loss<|MERGE_RESOLUTION|>--- conflicted
+++ resolved
@@ -1,23 +1,15 @@
-from typing import List, Literal, Optional, Union
+from typing import Iterable, List, Literal, Optional, Union
 
 import networkx as nx
 import torch
 import torch.nn
 import torchmetrics as metrics
 from pytorch_lightning.core.lightning import LightningModule
-from torch.optim.adam import Adam
 
-<<<<<<< HEAD
-from mariner.schemas.experiment_schemas import TrainingRequest
-from model_builder.dataset import DataInstance
-from model_builder.layers.one_hot import OneHot
-from model_builder.layers_schema import ModelbuilderonehotLayerConfig
-from model_builder.optimizers import Optimizer
-=======
 from model_builder.component_builder import AutoBuilder
 from model_builder.dataset import DataInstance
 from model_builder.model_schema_query import get_dependencies
->>>>>>> a0139424
+from model_builder.optimizers import Optimizer
 from model_builder.schemas import CategoricalDataType, ModelSchema
 from model_builder.utils import collect_args, get_class_from_path_string
 
@@ -102,19 +94,14 @@
 
 
 class CustomModel(LightningModule):
-<<<<<<< HEAD
     """Neural network model encoded by a ModelSchema"""
 
     optimizer: Optimizer
 
     def __init__(self, config: Union[ModelSchema, str]):
-=======
-    def __init__(self, config: Union[ModelSchema, str], lr=5e-3):
->>>>>>> a0139424
         super().__init__()
         if isinstance(config, str):
             config = ModelSchema.parse_raw(config)
-        self.lr = lr
 
         layers_dict = {}
         self.config = config
@@ -148,7 +135,7 @@
                 num_classes=len(config.dataset.target_column.data_type.classes),
             )
 
-    def set_training_parameters(self, training_request: TrainingRequest):
+    def set_training_parameters(self, optimizer: Optimizer):
         """Sets parameters that only are given in training configuration
 
         Parameters that are set:
@@ -157,7 +144,7 @@
         Args:
             training_request:
         """
-        self.optimizer = training_request.optimizer
+        self.optimizer = optimizer
 
     def forward(self, input: DataInstance):  # type: ignore
         last = input
@@ -176,7 +163,6 @@
         return last
 
     def configure_optimizers(self):
-<<<<<<< HEAD
         if not self.optimizer:
             raise ValueError(
                 "using model without setting attributes from training request"
@@ -184,19 +170,12 @@
         assert self.optimizer.class_path.startswith(
             "torch.optim."
         ), "invalid start string for optimizer class_path"
-        TorchOptimizer = get_class_from_path_string(self.optimizer.class_path)
-        return TorchOptimizer(**self.optimizer.params.dict())
-=======
-        return Adam(self.parameters(), lr=self.lr)
->>>>>>> a0139424
+        return self.optimizer.create(self.parameters())
 
     def test_step(self, batch, batch_idx):
         prediction = self(batch).squeeze()
         loss = self.loss_fn(prediction, batch["y"])
-<<<<<<< HEAD
-=======
         self.log("test_loss", loss)
->>>>>>> a0139424
         return loss
 
     def validation_step(self, batch, batch_idx):
