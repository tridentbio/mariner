default_install_hook_types:
  - pre-commit
repos:
  - repo: local
    hooks:
      - id: check-staged-backend-style
        name: Checking staged backend code style
        entry: bash -c 'cd backend && poetry run sh scripts/check-format.sh ${@#"backend/"}' --
        fail_fast: true
        pass_filenames: true
        language: system
        types: [python]
        files: '^backend/'
        stages:
          - commit
      - id: lint-staged-backend
        name: Linting staged code in backend
        entry: bash -c 'cd backend && poetry run sh scripts/lint-single.sh ${@#"backend/"}' --
        language: system
        types: [python]
        files: '^backend/'
        pass_filenames: true
        fail_fast: true
        stages:
          - commit
<<<<<<< HEAD
=======
      - id: test-backend-unit
        name: Running backend unit tests
        entry: bash -c 'cd backend && poetry run sh scripts/test.sh -m pytest -m \"not integration\"'
        language: system
        files: '^backend/'
        types: [ python ]
        stages:
          - commit
>>>>>>> 5d7d9f23
      - id: check-staged-webapp-style
        name: Checking staged webapp code style
        entry: bash -c 'cd webapp && npm run prettier:check'
        fail_fast: true
        files: 'webapp.*\.(ts|tsc)'
        pass_filenames: false
        language: system
        stages:
          - commit
      - id: lint-staged-webapp
        name: Linting staged code in webapp
        entry: bash -c "cd webapp && npm run eslint:check"
        language: system
        types: [ts, tsx]
        files: ^webapp/
        fail_fast: true
        stages:
          - commit
      - id: test-webapp
        name: Running front end  unit tests
        entry: bash -c "cd webapp && npm run test:unit"
        language: system
        pass_filenames: false
        fail_fast: true
        files: '^webapp/'
        types: [ ts, tsx ]
        stages:
          - commit
      # Manual hooks
      - id: format-staged-fix-backend
        verbose: true
        name: Format staged files in the backend
        entry: bash -c 'cd backend && poetry run sh scripts/format-single.sh ${@#"backend/"}
        pass_filenames: true
        files: '^backend/'
        types: [python]
        language: system
        stages:
          - manual
      - id: format-staged-fix-webapp
        name: Formats staged files in the webapp
        entry: bash -c  "cd webapp && npm run prettier:fix && npm run eslint:fix"
        language: system
        stages:
          - manual<|MERGE_RESOLUTION|>--- conflicted
+++ resolved
@@ -23,8 +23,6 @@
         fail_fast: true
         stages:
           - commit
-<<<<<<< HEAD
-=======
       - id: test-backend-unit
         name: Running backend unit tests
         entry: bash -c 'cd backend && poetry run sh scripts/test.sh -m pytest -m \"not integration\"'
@@ -33,7 +31,6 @@
         types: [ python ]
         stages:
           - commit
->>>>>>> 5d7d9f23
       - id: check-staged-webapp-style
         name: Checking staged webapp code style
         entry: bash -c 'cd webapp && npm run prettier:check'
