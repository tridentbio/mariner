"""
Handlers for api/v1/experiments* endpoints
"""
from typing import Any, List

from fastapi.param_functions import Depends
from fastapi.routing import APIRouter
from sqlalchemy.orm.session import Session

import mariner.experiments as experiments_ctl
from api import deps
from fleet.model_builder.optimizers import OptimizerSchema
from mariner.entities.user import User
from mariner.schemas.api import ApiBaseModel, Paginated
from mariner.schemas.experiment_schemas import (
    Experiment,
    ListExperimentsQuery,
    RunningHistory,
    TrainingRequest,
)

router = APIRouter()


@router.post("/", response_model=Experiment)
async def post_experiments(
    request: TrainingRequest,
    db: Session = Depends(deps.get_db),
    current_user: User = Depends(deps.get_current_active_user),
) -> Experiment:
    """Endpoint to create a new training experiment.

    Args:
        request: The payload describing the training experiment.
        db: Connection to the database.
        current_user: User that originated the request.

    Returns:
        Created experiment.
    """
    result = await experiments_ctl.create_model_training(
        db, current_user, request
    )
    return result


@router.get("/", response_model=Paginated[Experiment])
def get_experiments(
    experiments_query: ListExperimentsQuery = Depends(),
    db: Session = Depends(deps.get_db),
    current_user: User = Depends(deps.get_current_active_user),
) -> Paginated[Experiment]:
    """Gets a user's experiments.

    Args:
        experiments_query: Query to specify which experiments to search.
        db: Connection to the database.
        current_user: User that originated the request.

    Returns:
        A paginated view of the experiments queried.
    """
    data, total = experiments_ctl.get_experiments(
        db, current_user, experiments_query
    )
    return Paginated(data=data, total=total)


<<<<<<< HEAD
@router.get("/{experiment_id}", response_model=Experiment)
def get_experiment(
    experiment_id: int,
    db: Session = Depends(deps.get_db),
    current_user: User = Depends(deps.get_current_active_user),
) -> Experiment:
    """Gets a user's experiment.

    Args:
        experiment_id: Id of the experiment to get.
        db: Connection to the database.
        current_user: User that originated the request.

    Returns:
        The experiment queried.
    """
    experiment = experiments_ctl.get_experiment(
        db, current_user, experiment_id
    )
    return experiment


=======
>>>>>>> c9aa763a
@router.get("/running-history", response_model=List[RunningHistory])
def get_experiments_running_history(
    user: User = Depends(deps.get_current_active_user),
) -> List[RunningHistory]:
    """Gets an experiment history of metrics.

    Args:
        user: User that originated request.

    Returns:
        List with the history of metrics for all experiments from user.
    """
    histories = experiments_ctl.get_running_histories(user)
    return histories


class MetricsUpdate(ApiBaseModel):
    """Models the payload to update a metric from a running training."""

    type: str
    data: Any
    experiment_id: int
    experiment_name: str
    user_id: int


@router.post(
    "/epoch_metrics",
    response_model=str,
    dependencies=[Depends(deps.assert_trusted_service)],
)
async def post_update_metrics(
    parsed_msg: MetricsUpdate, db: Session = Depends(deps.get_db)
):
    """Updates experiment with metrics of a step.

    Function used by custom logger to remotely log metrics.

    Args:
        parsed_msg: The payload with metrics.
        db: Connection with database.

    Raises:
        ValueError: when the type of parsed_msg is unhandled.
    """
    msgtype = parsed_msg.type
    data = parsed_msg.data
    experiment_id = parsed_msg.experiment_id
    experiment_name = parsed_msg.experiment_name
    user_id = parsed_msg.user_id
    if msgtype == "epochMetrics":
        await experiments_ctl.send_ws_epoch_update(
            user_id=user_id,
            experiment_id=experiment_id,
            experiment_name=experiment_name,
            metrics=data["metrics"],
            epoch=data["epoch"],
        )
    elif msgtype == "metrics":
        history = data["history"]
        metrics = data["metrics"]
        experiments_ctl.log_metrics(
            db=db,
            experiment_id=experiment_id,
            metrics=metrics,
            history=history,
        )
        await experiments_ctl.send_ws_epoch_update(
            experiment_id=experiment_id,
            metrics=metrics,
            experiment_name=experiment_name,
            user_id=user_id,
            stage="SUCCESS",
        )
    elif msgtype == "hyperparams":
        # Don't need to save the config argument of the CustomModel again
        if "config" in data:
            data.pop("config")
        experiments_ctl.log_hyperparams(
            db=db,
            experiment_id=experiment_id,
            hyperparams=data,
        )
    else:
        raise ValueError(f"Failed msg type {msgtype}")
    return "ok"


@router.get(
    "/metrics",
    dependencies=[Depends(deps.get_current_active_user)],
    response_model=List[experiments_ctl.MonitorableMetric],
)
def get_experiments_metrics():
    """Gets monitorable metrics to configure early stopping and checkpoint monitoring"""
    return experiments_ctl.get_metrics_for_monitoring()


@router.get(
    "/optimizers",
    dependencies=[Depends(deps.get_current_active_user)],
    response_model=List[OptimizerSchema],
)
def get_training_experiment_optimizers():
    """Gets the options for experiment optimizers."""
    return experiments_ctl.get_optimizer_options()


@router.get("/{experiment_id}", response_model=Experiment)
def get_experiment(
    experiment_id: int,
    db: Session = Depends(deps.get_db),
    current_user: User = Depends(deps.get_current_active_user),
) -> Experiment:
    """Gets a user's experiment.

    Args:
        experiment_id: Id of the experiment to get.
        db: Connection to the database.
        current_user: User that originated the request.

    Returns:
        The experiment queried.
    """
    experiment = experiments_ctl.get_experiment(
        db, current_user, experiment_id
    )
    return experiment

@router.get(
    "/{model_version_id}/metrics",
    response_model=List[Experiment],
)
def get_experiments_metrics_for_model_version(
    model_version_id: int,
    db: Session = Depends(deps.get_db),
    current_user: User = Depends(deps.get_current_active_user),
):
    """Gets the experiments with metrics for a model version."""
    return experiments_ctl.get_experiments_metrics_for_model_version(
        db=db, model_version_id=model_version_id, user=current_user
    )<|MERGE_RESOLUTION|>--- conflicted
+++ resolved
@@ -66,31 +66,6 @@
     return Paginated(data=data, total=total)
 
 
-<<<<<<< HEAD
-@router.get("/{experiment_id}", response_model=Experiment)
-def get_experiment(
-    experiment_id: int,
-    db: Session = Depends(deps.get_db),
-    current_user: User = Depends(deps.get_current_active_user),
-) -> Experiment:
-    """Gets a user's experiment.
-
-    Args:
-        experiment_id: Id of the experiment to get.
-        db: Connection to the database.
-        current_user: User that originated the request.
-
-    Returns:
-        The experiment queried.
-    """
-    experiment = experiments_ctl.get_experiment(
-        db, current_user, experiment_id
-    )
-    return experiment
-
-
-=======
->>>>>>> c9aa763a
 @router.get("/running-history", response_model=List[RunningHistory])
 def get_experiments_running_history(
     user: User = Depends(deps.get_current_active_user),
@@ -220,6 +195,7 @@
     )
     return experiment
 
+
 @router.get(
     "/{model_version_id}/metrics",
     response_model=List[Experiment],
