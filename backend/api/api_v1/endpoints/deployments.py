--- conflicted
+++ resolved
@@ -1,16 +1,16 @@
 """
 Handlers for api/v1/deployments* endpoints
 """
-<<<<<<< HEAD
-from typing import Any, Dict, List, Union
-=======
->>>>>>> 89868224
-
-import mariner.deployment as controller
-from api import deps
+
 from fastapi.exceptions import HTTPException
 from fastapi.param_functions import Depends
 from fastapi.routing import APIRouter
+from sqlalchemy.orm.session import Session
+from starlette import status
+from typing import Any, Dict, List, Union
+
+import mariner.deployment as controller
+from api import deps
 from mariner.entities.user import User
 from mariner.exceptions import (DeploymentAlreadyExists, DeploymentNotFound,
                                 ModelVersionNotFound, NotCreatorOwner,
@@ -24,8 +24,6 @@
                                                 DeploymentWithTrainingData,
                                                 PermissionCreateRepo,
                                                 PermissionDeleteRepo)
-from sqlalchemy.orm.session import Session
-from starlette import status
 
 router = APIRouter()
 
