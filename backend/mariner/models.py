--- conflicted
+++ resolved
@@ -10,14 +10,7 @@
 import mlflow.exceptions
 from sqlalchemy.orm.session import Session
 
-<<<<<<< HEAD
-from fleet.model_builder import options
-=======
 from fleet import options
-from fleet.data_types import SmileDataType
-from fleet.model_builder.dataset import CustomDataset
->>>>>>> 9d0e9ab5
-from fleet.model_builder.schemas import ComponentOption
 from fleet.model_functions import predict
 from fleet.ray_actors.model_check_actor import ModelCheckActor
 from mariner.core import mlflowapi
@@ -202,9 +195,7 @@
     model_input: Any
 
 
-def get_model_prediction(
-    db: Session, request: PredictRequest
-) -> Dict[str, List[Any]]:
+def get_model_prediction(db: Session, request: PredictRequest) -> Dict[str, List[Any]]:
     """(Slowly) Loads a model version and apply it to a sample input
 
     .. warning::
