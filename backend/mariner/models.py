--- conflicted
+++ resolved
@@ -45,20 +45,11 @@
 from mariner.stores.dataset_sql import dataset_store
 from mariner.stores.model_sql import model_store
 from mariner.validation.functions import is_valid_smiles_series
-<<<<<<< HEAD
 
 if TYPE_CHECKING:
     from fleet.dataset_schemas import TorchDatasetConfig
-=======
->>>>>>> 89868224
-
-if TYPE_CHECKING:
-    from fleet.dataset_schemas import TorchDatasetConfig
-
-<<<<<<< HEAD
-=======
-
->>>>>>> 89868224
+
+
 LOG = logging.getLogger(__file__)
 LOG.setLevel(logging.INFO)
 
@@ -170,11 +161,7 @@
     assert model_create.config.dataset.target_columns[
         0
     ].out_module, "missing out_module in target_column"
-<<<<<<< HEAD
-    version = model_store.create_model_version(
-=======
     model_store.create_model_version(
->>>>>>> 89868224
         db,
         ModelVersionCreateRepo(
             mlflow_version=None,
@@ -185,12 +172,6 @@
             description=model_create.model_version_description,
         ),
     )
-    assert version.config["dataset"]["targetColumns"][0][
-        "outModule"
-    ], "missing out_module in target_column"
-    print(version)
-    print("------")
-    print(version.config)
 
     model = Model.from_orm(model)
     return model
