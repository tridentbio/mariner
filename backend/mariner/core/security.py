"""
Security service
"""
from datetime import datetime, timedelta
from typing import Any, Optional, Union

from jose import jwt
from passlib.context import CryptContext

from mariner.core.config import get_app_settings
from mariner.schemas.token import TokenPayload

pwd_context = CryptContext(schemes=["bcrypt"], deprecated="auto")

ALGORITHM = "HS256"


def create_access_token(
    subject: Union[str, Any],
    expires_delta: Optional[timedelta] = None,
) -> str:
    """Creates an access token.

    Should only be used after confirming an user's identity.

    Args:
        subject:
        expires_delta:

    Returns:
        Authenticated JWT string.
    """
    if expires_delta:
        expire = datetime.utcnow() + expires_delta
    else:
        expire = datetime.utcnow() + timedelta(
            minutes=get_app_settings("server").access_token_expire_minutes
        )
    to_encode = {"exp": expire, "sub": str(subject)}
    encoded_jwt = jwt.encode(
        to_encode,
<<<<<<< HEAD
        get_app_settings().AUTHENTICATION_SECRET_KEY,
=======
        get_app_settings("secrets").authentication_secret_key,
>>>>>>> a88a27f1
        algorithm=ALGORITHM,
    )
    return encoded_jwt


def verify_password(plain_password: str, hashed_password: str) -> bool:
    """Verifies if a password matched it's hashed version from the users table.

    Args:
        plain_password: Plain password string to check.
        hashed_password: String with correct password hash.

    Returns:
        True if plain_password is correct, False otherwise.
    """
    return pwd_context.verify(plain_password, hashed_password)


def get_password_hash(password: str) -> str:
    """Hashes a password."""
    return pwd_context.hash(password)


def generate_deployment_signed_url(sub: Union[str, Any]) -> str:
    """Generates a signed URL for a route.
    Signed url make possible to get a resource without authentication.

    Args:
        sub: deployment_id.

    Returns:
        Signed URL.
    """
    encoded_jwt = jwt.encode(
        {"sub": str(sub)},
        get_app_settings("secrets").deployment_url_signature_secret_key,
        algorithm=ALGORITHM,
    )
    token = encoded_jwt.replace(
        ".", "/"
    )  # replace . with / to avoid problems with browser
    return f"{get_app_settings('webapp').url}/public-model/{token}"


def decode_deployment_url_token(token: str):
    """Decodes a signed URL token for a public deployment.

    Token should be valid and signed by the deployment signature.
    Token should have deployment_id as subject.

    Returns:
        TokenPayload with deployment_id as subject.

    Raises:
        JWTError: If token is invalid.
        ValidationError: If token payload is invalid.
    """
    payload = jwt.decode(
        token,
        get_app_settings("secrets").deployment_url_signature_secret_key,
        algorithms=[ALGORITHM],
    )
    token_data = TokenPayload(**payload)
    return token_data<|MERGE_RESOLUTION|>--- conflicted
+++ resolved
@@ -39,11 +39,7 @@
     to_encode = {"exp": expire, "sub": str(subject)}
     encoded_jwt = jwt.encode(
         to_encode,
-<<<<<<< HEAD
-        get_app_settings().AUTHENTICATION_SECRET_KEY,
-=======
         get_app_settings("secrets").authentication_secret_key,
->>>>>>> a88a27f1
         algorithm=ALGORITHM,
     )
     return encoded_jwt
