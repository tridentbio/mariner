"""
Deployment entity and core relations
"""

from enum import Enum as PyEnum
from typing import List

from sqlalchemy import Boolean, Column, Enum, Integer, String
from sqlalchemy.orm import relationship
from sqlalchemy.sql.functions import current_timestamp
from sqlalchemy.sql.schema import ForeignKey
from sqlalchemy.sql.sqltypes import DateTime

from mariner.db.base_class import Base
from mariner.entities.model import ModelVersion
from mariner.entities.user import User


class DeploymentStatus(str, PyEnum):
    STOPPED = "stopped"
    ACTIVE = "active"
    IDLE = "idle"
    STARTING = "starting"


class ShareStrategy(str, PyEnum):
    PUBLIC = "public"
    PRIVATE = "private"


class RateLimitUnit(str, PyEnum):
    MINUTE = "minute"
    HOUR = "hour"
    DAY = "day"
    MONTH = "month"


class Predictions(Base):
    """Entity mapping to predictions of deployment."""

    id = Column(Integer, primary_key=True, index=True)
    deployment_id = Column(
        Integer,
        ForeignKey("deployment.id", ondelete="CASCADE"),
        nullable=False,
    )
    deployment = relationship("Deployment", back_populates="predictions")

    user_id = Column(Integer, ForeignKey("user.id"), nullable=True)
    user = relationship(User)

    created_at = Column(DateTime, default=current_timestamp())


class SharePermission(Base):
    """Entity mapping to share permissions of deployment."""

    id = Column(Integer, primary_key=True, index=True)
    deployment_id = Column(
        Integer,
        ForeignKey("deployment.id", ondelete="CASCADE"),
        nullable=False,
    )
    deployment = relationship("Deployment", back_populates="share_permissions")

    user_id = Column(Integer, ForeignKey("user.id"), nullable=True)
    user = relationship(
        User,
    )

    organization = Column(String, nullable=True)

    @classmethod
<<<<<<< HEAD
    def build(
        cls, users_id: List[int] = [], organizations: List[str] = []
    ) -> list:
=======
    def build(cls, users_id: List[int] = [], organizations: List[str] = []) -> list:
>>>>>>> a88a27f1
        """Build a list of SharePermission from users_id and organizations.

        Args:
            users_id (List[int], optional): List of users id. Defaults to [].
            organizations (List[str], optional): List of organizations. Defaults to [].

        Returns:
            List of SharePermission
        """
        share_permissions = []
        if len(users_id):
            share_permissions += [cls(user_id=id) for id in users_id]
        if len(organizations):
            share_permissions += [
                cls(organization=org_alias) for org_alias in organizations
            ]
        return share_permissions


class Deployment(Base):
    """Entity mapping to deployment created by users."""

    id = Column(Integer, primary_key=True, index=True)
    name = Column(String, index=True, unique=True)
    readme = Column(String, nullable=True)
    share_url = Column(String, nullable=True)
    status = Column(
        Enum(DeploymentStatus), default=DeploymentStatus.STOPPED, index=True
    )
    prediction_rate_limit_unit = Column(Enum(RateLimitUnit), nullable=True)
    prediction_rate_limit_value = Column(Integer, nullable=True)
    show_training_data = Column(Boolean, default=False)

    share_strategy = Column(Enum(ShareStrategy), default=ShareStrategy.PRIVATE)
    share_permissions = relationship(
        "SharePermission", back_populates="deployment", cascade="all,delete"
    )
    predictions = relationship(
        "Predictions", back_populates="deployment", cascade="all,delete"
    )

    model_version_id = Column(
        Integer,
        ForeignKey("modelversion.id", ondelete="CASCADE"),
        nullable=False,
    )
    model_version = relationship(ModelVersion)

    created_by_id = Column(Integer, ForeignKey("user.id"))
    created_by = relationship(User)

    created_at = Column(DateTime, default=current_timestamp())
    updated_at = Column(DateTime, server_default=current_timestamp())
    deleted_at = Column(DateTime, nullable=True)<|MERGE_RESOLUTION|>--- conflicted
+++ resolved
@@ -71,13 +71,7 @@
     organization = Column(String, nullable=True)
 
     @classmethod
-<<<<<<< HEAD
-    def build(
-        cls, users_id: List[int] = [], organizations: List[str] = []
-    ) -> list:
-=======
     def build(cls, users_id: List[int] = [], organizations: List[str] = []) -> list:
->>>>>>> a88a27f1
         """Build a list of SharePermission from users_id and organizations.
 
         Args:
