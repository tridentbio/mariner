--- conflicted
+++ resolved
@@ -7,11 +7,7 @@
 from mlflow.entities.model_registry.registered_model import RegisteredModel
 from pydantic import BaseModel
 
-<<<<<<< HEAD
-from fleet.base_schemas import BaseFleetModelSpec, TorchModelSpec
-=======
 from fleet.base_schemas import FleetModelSpec, TorchModelSpec
->>>>>>> 89868224
 from mariner.schemas.api import ApiBaseModel, PaginatedApiQuery, utc_datetime
 from mariner.schemas.dataset_schemas import Dataset
 from mariner.schemas.user_schemas import User
@@ -138,11 +134,7 @@
     mlflow_model_name: str
     model_id: int
     name: str
-<<<<<<< HEAD
-    config: BaseFleetModelSpec
-=======
     config: FleetModelSpec
->>>>>>> 89868224
 
 
 class ModelVersionUpdateRepo(BaseModel):
