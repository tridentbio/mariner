--- conflicted
+++ resolved
@@ -51,10 +51,6 @@
 LOG = logging.getLogger(__name__)
 LOG.setLevel(logging.INFO)
 
-<<<<<<< HEAD
-logging.basicConfig()
-logging.getLogger("sqlalchemy.engine").setLevel(logging.INFO)
-=======
 # singleton with ray task control
 _task_control: Union[TaskControl, None] = None
 
@@ -64,7 +60,6 @@
     if not _task_control:
         _task_control = TaskControl()
     return _task_control
->>>>>>> 4a43782d
 
 
 async def make_coroutine_from_ray_objectref(ref: ray.ObjectRef):
