--- conflicted
+++ resolved
@@ -86,13 +86,9 @@
             experiment_store.update(
                 db,
                 obj_in=ExperimentUpdateRepo(
-<<<<<<< HEAD
-                    stage="ERROR", stack_trace=stack_trace
-=======
                     stage="ERROR",
                     stack_trace=stack_trace,
                     updated_at=datetime.now().isoformat(),
->>>>>>> 775f8ce2
                 ),
                 db_obj=experiment,
             )
@@ -264,7 +260,9 @@
     return Experiment.from_orm_array(exps), total
 
 
-def get_experiment(db: Session, user: UserEntity, experiment_id: int) -> Experiment:
+def get_experiment(
+    db: Session, user: UserEntity, experiment_id: int
+) -> Experiment:
     """
     Gets the experiment from ``user``.
 
