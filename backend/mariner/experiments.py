"""
Experiments service
"""
import asyncio
import logging
from asyncio.tasks import Task
from datetime import datetime
from typing import Any, Dict, List, Literal, Optional, Union
from uuid import uuid4

import ray
from sqlalchemy.orm.session import Session

import mariner.events as events_ctl
from api.websocket import WebSocketResponse, get_websockets_manager
from fleet.model_builder.optimizers import (
    AdamParamsSchema,
    OptimizerSchema,
    SGDParamsSchema,
)
from fleet.model_functions import Result
from fleet.ray_actors.training_actors import TrainingActor
from mariner.core.aws import Bucket
from mariner.core.config import get_app_settings
from mariner.db.session import SessionLocal
from mariner.entities.user import User as UserEntity
from mariner.events import EventCreate  # BAD DEPENDENCY
from mariner.exceptions import (
    ExperimentNotFound,
    ModelNotFound,
    ModelVersionNotFound,
)
from mariner.schemas.api import ApiBaseModel
from mariner.schemas.experiment_schemas import (
    Experiment,
    ListExperimentsQuery,
    RunningHistory,
    TrainingRequest,
)
from mariner.schemas.model_schemas import ModelVersion, ModelVersionUpdateRepo
from mariner.stores.dataset_sql import dataset_store
from mariner.stores.experiment_sql import (
    ExperimentCreateRepo,
    ExperimentUpdateRepo,
    experiment_store,
)
from mariner.stores.model_sql import model_store
from mariner.tasks import ExperimentView, get_exp_manager

LOG = logging.getLogger(__name__)
LOG.setLevel(logging.INFO)

<<<<<<< HEAD
=======
logging.basicConfig()
logging.getLogger("sqlalchemy.engine").setLevel(logging.INFO)


>>>>>>> 11b46c5e
async def make_coroutine_from_ray_objectref(ref: ray.ObjectRef):
    """Transforms the ray into a coroutine
    Args:
        ref: ray ObjectRef
    """
    result = await ref
    return result


def handle_training_complete(task: Task, experiment_id: int):
    """Completes the training process making the needed db updates

    Updates model version with resulting best model on validation metric
    and experiment status as finished

    Args:
        task: asyncio.Task wrapping training result
        experiment_id: id of the experiment that is being completed

    Raises:
        RuntimeError: when function is called on a task that is not finished
    """
    with SessionLocal() as db:
        experiment = experiment_store.get(db, experiment_id)
        assert experiment
        exception = task.exception()
        done = task.done()
        if not done:
            raise RuntimeError("Task is not done")
        if exception:
            LOG.exception(exception)
            stack_trace = str(exception)
            experiment_store.update(
                db,
                obj_in=ExperimentUpdateRepo(
                    stage="ERROR",
                    stack_trace=stack_trace,
                    updated_at=datetime.now().isoformat(),
                ),
                db_obj=experiment,
            )
            asyncio.ensure_future(
                get_websockets_manager().send_message_to_user(  # noqa
                    user_id=experiment.created_by_id,
                    message=WebSocketResponse(
                        type="update-running-metrics",
                        data=UpdateRunningData(
                            experiment_id=experiment_id,
                            experiment_name=experiment.experiment_name,
                            stage="ERROR",
                            running_history=get_exp_manager().get_running_history(
                                experiment.id
                            ),
                        ),
                    ),
                )
            )
            return
        result: Result = task.result()
        model_store.update_model_version(
            db,
            version_id=experiment.model_version_id,
            obj_in=ModelVersionUpdateRepo(
                mlflow_version=result.mlflow_model_version.version
            ),
        )
        experiment_store.update(
            db,
            obj_in=ExperimentUpdateRepo(
                mlflow_id=result.mlflow_experiment_id,
                stage="SUCCESS",
                updated_at=datetime.now().isoformat(),
            ),
            db_obj=experiment,
        )
        asyncio.ensure_future(
            get_websockets_manager().send_message_to_user(
                user_id=experiment.created_by_id,
                message=WebSocketResponse(
                    type="update-running-metrics",
                    data=UpdateRunningData(
                        experiment_id=experiment_id,
                        experiment_name=experiment.experiment_name,
                        stage="SUCCESS",
                        running_history=get_exp_manager().get_running_history(
                            experiment.id
                        ),
                    ),
                ),
            )
        )


def get_ray_options(training_request: TrainingRequest):
    """Extracts the options of a ray task from the training request"""
    if training_request.framework == "torch":
        return {"num_gpus": 1 if training_request.config.use_gpu else 0}
    else:
        return {
            "num_gpus": 0,
        }


async def create_model_training(
    db: Session, user: UserEntity, training_request: TrainingRequest
) -> Experiment:
    """Creates an experiment associated with a model training

    Creates a model training asynchronously through the training actor

    Args:
        db: Session
        user: user that originated request
        training_request: training hyperparams

    Returns:
        experiment created

    Raises:
        ModelVersionNotFound: when model version in training_request is missing
    """
    model_version = model_store.get_model_version(
        db, id=training_request.model_version_id
    )

    if not model_version:
        raise ModelVersionNotFound()

    model_version_parsed = ModelVersion.from_orm(model_version)
    dataset = dataset_store.get_by_name(
        db, model_version_parsed.config.dataset.name, user_id=user.id
    )
    assert (
        dataset
    ), f"Dataset {model_version_parsed.config.dataset.name} not found"

    mlflow_experiment_name = f"{training_request.name}-{str(uuid4())}"

    hyperparams = (
        {
            "learning_rate": training_request.config.optimizer.params.lr,
            "epochs": training_request.config.epochs,
        }
        if training_request.framework == "torch"
        else {}
    )

    experiment_payload = {
        "experiment_name": training_request.name,
        "created_by_id": user.id,
        "model_version_id": training_request.model_version_id,
        "hyperparams": hyperparams,
        "stage": "RUNNING",
    }

    if training_request.framework == "torch":
        experiment_payload["epochs"] = training_request.config.epochs

    experiment = experiment_store.create(
        db,
        obj_in=ExperimentCreateRepo(**experiment_payload),
    )

    training_actor = TrainingActor.options(**get_ray_options(training_request)).remote(  # type: ignore pylint: disable=no-member
        experiment=Experiment.from_orm(experiment),
        request=training_request,
        user_id=user.id,
        mlflow_experiment_name=mlflow_experiment_name,
    )

    dataset_uri = f"s3://{Bucket.Datasets.value}/{dataset.data_url}"
    training_ref = training_actor.fit.remote(  # type: ignore
        experiment_id=experiment.id,
        experiment_name=experiment.experiment_name,
        user_id=user.id,
        spec=model_version_parsed.config,
        train_config=training_request.config,
        dataset_uri=dataset_uri,
        mlflow_model_name=model_version.mlflow_model_name,
        mlflow_experiment_name=mlflow_experiment_name,
        datamodule_args={
            "split_target": dataset.split_target,
            "split_type": dataset.split_type,
        },
    )
    get_exp_manager().add_experiment(
        ExperimentView(
            experiment_id=experiment.id,
            user_id=user.id,
            task=asyncio.create_task(
                make_coroutine_from_ray_objectref(training_ref)
            ),
        ),
        handle_training_complete,
    )
    return Experiment.from_orm(experiment)


def get_experiments(
    db: Session, user: UserEntity, query: ListExperimentsQuery
) -> tuple[List[Experiment], int]:
    """Gets the experiments from ``user``.

    Args:
        db: Session
        user: user associated to the request
        query: configures sort, filters and paginations applied

    Returns:
        Tuple where the first element is a list of experiments
        resulted from the pagination and the second is the total
        experiments found in that query (ignoring pagination)

    Raises:
        ModelNotFound: when the query contains a model version not listed
        or not owned by that user

    """
    model = model_store.get(db, query.model_id)
    if model and model.created_by_id != user.id:
        raise ModelNotFound()
    exps, total = experiment_store.get_experiments_paginated(
        db,
        created_by_id=user.id,
        model_id=query.model_id,
        page=query.page,
        per_page=query.per_page,
        stages=query.stage or [],
        order_by=query.order_by,
    )
    return Experiment.from_orm_array(exps), total


def get_experiment(
    db: Session, user: UserEntity, experiment_id: int
) -> Experiment:
    """
    Gets the experiment from ``user``.

    Args:
        db: Session
        user: user associated to the request
        experiment_id: id of the experiment

    Returns:
        Experiment

    Raises:
        ExperimentNotFound: when the experiment is not found
        or not owned by that user
    """
    experiment = experiment_store.get(db, experiment_id)
    if not experiment or experiment.created_by_id != user.id:
        raise ExperimentNotFound()
    return Experiment.from_orm(experiment)


def log_metrics(
    db: Session,
    experiment_id: int,
    metrics: dict[str, float],
    history: Union[dict[str, list[float]], None] = None,
) -> None:
    """Saves the metrics reported of a modelversion being trained to the database

    This function is used by the ``CustomLogger`` to make updates to the modelversion
    metrics

    Args:
        db: connection with the database
        experiment_id: id of the experiment
        metrics: dict with metrics
        history: history of the metrics
        stage

    Raises:
        ExperimentNotFound: if no experiment is found with id ``experiment_id``
    """
    experiment_db = experiment_store.get(db, experiment_id)
    if not experiment_db:
        raise ExperimentNotFound()

    update_obj = ExperimentUpdateRepo(history=history)
    train_metrics, val_metrics, test_metrics = (
        experiment_db.train_metrics or {},
        experiment_db.val_metrics or {},
        experiment_db.test_metrics or {},
    )
    for key, value in metrics.items():
        if key.startswith("train/"):
            train_metrics[key] = value
        elif key.startswith("val/"):
            val_metrics[key] = value
        elif key.startswith("test/"):
            test_metrics[key] = value
    if train_metrics:
        update_obj.train_metrics = train_metrics
    if val_metrics:
        update_obj.val_metrics = val_metrics
    if test_metrics:
        update_obj.test_metrics = test_metrics
    experiment_store.update(db, db_obj=experiment_db, obj_in=update_obj)

    model = experiment_db.model_version.model
    events_ctl.create_event(
        db,
        EventCreate(
            source="training:completed",
            user_id=experiment_db.created_by_id,
            timestamp=datetime.now(),
            payload={
                "id": experiment_db.id,
                "experiment_name": experiment_db.experiment_name,
            },
            url=f"{get_app_settings('webapp').url}/models/{model.id}#training",
        ),
    )


def log_hyperparams(
    db: Session, experiment_id: int, hyperparams: dict[str, Any]
):
    """Saves the hyperparameters logged by ``CustomLogger``

    Args:
        db: connection with the database
        experiment_id: id of the experiment
        hyperparams: dictionary with hyperparameter values

    Raises:
        ExperimentNotFound: when experiment with id ``experiment_id`` is missing
    """
    experiment_db = experiment_store.get(db, experiment_id)
    if not experiment_db:
        raise ExperimentNotFound()
    update_obj = ExperimentUpdateRepo(hyperparams=hyperparams)
    experiment_store.update(db, db_obj=experiment_db, obj_in=update_obj)


def get_running_histories(
    user: UserEntity, experiment_id: Optional[int] = None
) -> List[RunningHistory]:
    """Gets metrics history from a users experiment that is running

    Gets the metrics from ingoing trainings that are persisted to the
    ``ExperimentManager`` singleton

    Args:
        user
        experiment_id

    Returns:
        List[RunningHistory]
    """
    experiments = get_exp_manager().get_from_user(user.id)
    return [
        RunningHistory(
            experiment_id=exp.experiment_id,
            user_id=user.id,
            running_history=exp.running_history,
        )
        for exp in experiments
        if experiment_id is not None or exp.experiment_id == experiment_id
    ]


class UpdateRunningData(ApiBaseModel):
    """The metrics gathered in ``epoch`` training iteration"""

    metrics: Optional[Dict[str, float]] = None
    epoch: Optional[int] = None
    experiment_id: int
    experiment_name: str
    stage: Optional[str] = None
    running_history: Optional[Dict[str, List[float]]] = None


async def send_ws_epoch_update(
    user_id: int,
    experiment_id: int,
    experiment_name: str,
    metrics: dict[str, float],
    epoch: Optional[int] = None,
    stage: Optional[str] = None,
):
    """Streams the metrics updates to the user

    Sends the metrics from the model being trained at a specific epoch
    to the user with id ``user_id`` through websocket


    Args:
        user_id: id of the user that created the experiment
        experiment_id: id of the experiment
        experiment_name: name of the experiment
        metrics: dictionary with epoch metrics
        epoch: epoch
        stage: train/val/test
    """
    running_history = get_exp_manager().get_running_history(experiment_id)
    if running_history is None:
        return
    for metric_name, metric_value in metrics.items():
        if metric_name not in running_history:
            running_history[metric_name] = []
        running_history[metric_name].append(metric_value)
    await get_websockets_manager().send_message_to_user(
        user_id,
        WebSocketResponse(
            type="update-running-metrics",
            data=UpdateRunningData(
                experiment_id=experiment_id,
                experiment_name=experiment_name,
                metrics=metrics,
                epoch=epoch,
                stage=stage,
            ),
        ),
    )


class MonitorableMetric(ApiBaseModel):
    """
    Metric that can be used as a monitoring argument for training
    callbacks
    """

    key: str
    label: str
    tex_label: Union[str, None] = None
    type: Literal["regressor", "classification"]


def get_metrics_for_monitoring() -> List[MonitorableMetric]:
    """Gets options available for model checkpoint metric monitoring

    The real metric keys have the stage prefixed, e.g.: ``train_mse``, ``val_f1``

    Returns:
        List[MonitorableMetric]: Description of the metric
    """
    return [
        MonitorableMetric(key="mse", label="MSE", type="regressor"),
        MonitorableMetric(key="mae", label="MAE", type="regressor"),
        MonitorableMetric(key="ev", label="EV", type="regressor"),
        MonitorableMetric(key="mape", label="MAPE", type="regressor"),
        MonitorableMetric(
            key="R2", label="R2", tex_label="R^2", type="regressor"
        ),
        MonitorableMetric(key="pearson", label="Pearson", type="regressor"),
        MonitorableMetric(
            key="accuracy", label="Accuracy", type="classification"
        ),
        MonitorableMetric(
            key="precision", label="Precision", type="classification"
        ),
        MonitorableMetric(key="recall", label="Recall", type="classification"),
        MonitorableMetric(key="f1", label="F1", type="classification"),
        # removed on UI fixes - 2/6/2023:
        # MonitorableMetric(
        #     key="confusion_matrix", label="Confusion Matrix", type="classification"
        # ),
    ]


def get_optimizer_options() -> List[OptimizerSchema]:
    """Gets optimizer configurations

    Returns what params are needed for each type of optimizer supported
    """
    return [
        AdamParamsSchema(),
        SGDParamsSchema(),
    ]


def get_experiments_metrics_for_model_version(
    db: Session, model_version_id: int, user: UserEntity
) -> List[Experiment]:
    """Gets the experiments for a model version

    Args:
        db: connection with the database
        model_version_id: id of the model version
        user: user that is requesting the experiments

    Returns:
        List[Experiment]
    """
    return experiment_store.get_experiments_metrics_for_model_version(
        db, model_version_id, user.id
    )<|MERGE_RESOLUTION|>--- conflicted
+++ resolved
@@ -50,13 +50,6 @@
 LOG = logging.getLogger(__name__)
 LOG.setLevel(logging.INFO)
 
-<<<<<<< HEAD
-=======
-logging.basicConfig()
-logging.getLogger("sqlalchemy.engine").setLevel(logging.INFO)
-
-
->>>>>>> 11b46c5e
 async def make_coroutine_from_ray_objectref(ref: ray.ObjectRef):
     """Transforms the ray into a coroutine
     Args:
