"""
Experiments service
"""
import asyncio
import logging
from asyncio.tasks import Task
from datetime import datetime
from typing import Any, Dict, List, Literal, Optional, Union
from uuid import uuid4

import ray
from sqlalchemy.orm.session import Session

import mariner.events as events_ctl
from api.websocket import WebSocketMessage, get_websockets_manager
from fleet.model_builder.optimizers import (
    AdamParamsSchema,
    OptimizerSchema,
    SGDParamsSchema,
)
from fleet.model_functions import Result
from fleet.ray_actors.training_actors import TrainingActor
from mariner.core.aws import Bucket
from mariner.core.config import get_app_settings
from mariner.db.session import SessionLocal
from mariner.entities.user import User as UserEntity
from mariner.events import EventCreate  # BAD DEPENDENCY
from mariner.exceptions import (
    ExperimentNotFound,
    ModelNotFound,
    ModelVersionNotFound,
)
from mariner.schemas.api import ApiBaseModel
from mariner.schemas.experiment_schemas import (
    Experiment,
    ListExperimentsQuery,
    RunningHistory,
    TrainingRequest,
)
from mariner.schemas.model_schemas import ModelVersion, ModelVersionUpdateRepo
from mariner.stores.dataset_sql import dataset_store
from mariner.stores.experiment_sql import (
    ExperimentCreateRepo,
    ExperimentUpdateRepo,
    experiment_store,
)
from mariner.stores.model_sql import model_store
from mariner.tasks import ExperimentView, get_exp_manager

LOG = logging.getLogger(__name__)
LOG.setLevel(logging.INFO)

<<<<<<< HEAD
logging.basicConfig()
logging.getLogger('sqlalchemy.engine').setLevel(logging.INFO)


=======
>>>>>>> 512cc725
async def make_coroutine_from_ray_objectref(ref: ray.ObjectRef):
    """Transforms the ray into a coroutine
    Args:
        ref: ray ObjectRef
    """
    result = await ref
    return result


def handle_training_complete(task: Task, experiment_id: int):
    """Completes the training process making the needed db updates

    Updates model version with resulting best model on validation metric
    and experiment status as finished

    Args:
        task: asyncio.Task wrapping training result
        experiment_id: id of the experiment that is being completed

    Raises:
        RuntimeError: when function is called on a task that is not finished
    """
    with SessionLocal() as db:
        experiment = experiment_store.get(db, experiment_id)
        assert experiment
        exception = task.exception()
        done = task.done()
        if not done:
            raise RuntimeError("Task is not done")
        if exception:
            LOG.exception(exception)
            stack_trace = str(exception)
            experiment_store.update(
                db,
                obj_in=ExperimentUpdateRepo(
                    stage="ERROR",
                    stack_trace=stack_trace,
                    updated_at=datetime.now().isoformat(),
                ),
                db_obj=experiment,
            )
            asyncio.ensure_future(
                get_websockets_manager().send_message_to_user(  # noqa
                    user_id=experiment.created_by_id,
                    message=WebSocketMessage(
                        type="update-running-metrics",
                        data=UpdateRunningData(
                            experiment_id=experiment_id,
                            experiment_name=experiment.experiment_name,
                            stage="ERROR",
                            running_history=get_exp_manager().get_running_history(
                                experiment.id
                            ),
                        ),
                    ),
                )
            )
            return
        result: Result = task.result()
        LOG.warning(msg='LOGGING')
        LOG.warning(msg='UPDATE MODEL VERSION')
        model_store.update_model_version(
            db,
            version_id=experiment.model_version_id,
            obj_in=ModelVersionUpdateRepo(
                mlflow_version=result.mlflow_model_version.version
            ),
        )
        LOG.warning(msg='LOGGING')
        LOG.warning(msg='CHANGE STATUS')
        experiment_store.update(
            db,
            obj_in=ExperimentUpdateRepo(
                mlflow_id=result.mlflow_experiment_id,
                stage="SUCCESS",
                updated_at=datetime.now().isoformat(),
            ),
            db_obj=experiment,
        )
        asyncio.ensure_future(
            get_websockets_manager().send_message_to_user(
                user_id=experiment.created_by_id,
                message=WebSocketMessage(
                    type="update-running-metrics",
                    data=UpdateRunningData(
                        experiment_id=experiment_id,
                        experiment_name=experiment.experiment_name,
                        stage="SUCCESS",
                        running_history=get_exp_manager().get_running_history(
                            experiment.id
                        ),
                    ),
                ),
            )
        )


def get_ray_options(training_request: TrainingRequest):
    """Extracts the options of a ray task from the training request"""
    if training_request.framework == "torch":
        return {"num_gpus": 1 if training_request.config.use_gpu else 0}
    else:
        return {
            "num_gpus": 0,
        }


async def create_model_training(
    db: Session, user: UserEntity, training_request: TrainingRequest
) -> Experiment:
    """Creates an experiment associated with a model training

    Creates a model training asynchronously through the training actor

    Args:
        db: Session
        user: user that originated request
        training_request: training hyperparams

    Returns:
        experiment created

    Raises:
        ModelVersionNotFound: when model version in training_request is missing
    """
    model_version = model_store.get_model_version(
        db, id=training_request.model_version_id
    )

    if not model_version:
        raise ModelVersionNotFound()

    model_version_parsed = ModelVersion.from_orm(model_version)
    dataset = dataset_store.get_by_name(
        db, model_version_parsed.config.dataset.name, user_id=user.id
    )
    assert (
        dataset
    ), f"Dataset {model_version_parsed.config.dataset.name} not found"

    mlflow_experiment_name = f"{training_request.name}-{str(uuid4())}"

    hyperparams = (
        {
            "learning_rate": training_request.config.optimizer.params.lr,
            "epochs": training_request.config.epochs,
        }
        if training_request.framework == "torch"
        else {}
    )

    experiment_payload = {
        "experiment_name": training_request.name,
        "created_by_id": user.id,
        "model_version_id": training_request.model_version_id,
        "hyperparams": hyperparams,
        "stage": "RUNNING",
    }

    if training_request.framework == "torch":
        experiment_payload["epochs"] = training_request.config.epochs

    experiment = experiment_store.create(
        db,
        obj_in=ExperimentCreateRepo(**experiment_payload),
    )

    training_actor = TrainingActor.options(**get_ray_options(training_request)).remote(  # type: ignore
        experiment=Experiment.from_orm(experiment),
        request=training_request,
        user_id=user.id,
        mlflow_experiment_name=mlflow_experiment_name,
    )

    dataset_uri = f"s3://{Bucket.Datasets.value}/{dataset.data_url}"
    training_ref = training_actor.fit.remote(
        experiment_id=experiment.id,
        experiment_name=experiment.experiment_name,
        user_id=user.id,
        spec=model_version_parsed.config,
        train_config=training_request.config,
        dataset_uri=dataset_uri,
        mlflow_model_name=model_version.mlflow_model_name,
        mlflow_experiment_name=mlflow_experiment_name,
        datamodule_args={
            "split_target": dataset.split_target,
            "split_type": dataset.split_type,
        },
    )
    get_exp_manager().add_experiment(
        ExperimentView(
            experiment_id=experiment.id,
            user_id=user.id,
            task=asyncio.create_task(
                make_coroutine_from_ray_objectref(training_ref)
            ),
        ),
        handle_training_complete,
    )
    return Experiment.from_orm(experiment)


def get_experiments(
    db: Session, user: UserEntity, query: ListExperimentsQuery
) -> tuple[List[Experiment], int]:
    """Gets the experiments from ``user``.

    Args:
        db: Session
        user: user associated to the request
        query: configures sort, filters and paginations applied

    Returns:
        Tuple where the first element is a list of experiments
        resulted from the pagination and the second is the total
        experiments found in that query (ignoring pagination)

    Raises:
        ModelNotFound: when the query contains a model version not listed
        or not owned by that user

    """
    model = model_store.get(db, query.model_id)
    if model and model.created_by_id != user.id:
        raise ModelNotFound()
    exps, total = experiment_store.get_experiments_paginated(
        db,
        created_by_id=user.id,
        model_id=query.model_id,
        page=query.page,
        per_page=query.per_page,
        stages=query.stage or [],
        order_by=query.order_by,
    )
    return Experiment.from_orm_array(exps), total


def get_experiment(
    db: Session, user: UserEntity, experiment_id: int
) -> Experiment:
    """
    Gets the experiment from ``user``.

    Args:
        db: Session
        user: user associated to the request
        experiment_id: id of the experiment

    Returns:
        Experiment

    Raises:
        ExperimentNotFound: when the experiment is not found
        or not owned by that user
    """
    experiment = experiment_store.get(db, experiment_id)
    if not experiment or experiment.created_by_id != user.id:
        raise ExperimentNotFound()
    return Experiment.from_orm(experiment)


def log_metrics(
    db: Session,
    experiment_id: int,
    metrics: dict[str, float],
    history: Union[dict[str, list[float]], None] = None,
) -> None:
    """Saves the metrics reported of a modelversion being trained to the database

    This function is used by the ``CustomLogger`` to make updates to the modelversion
    metrics

    Args:
        db: connection with the database
        experiment_id: id of the experiment
        metrics: dict with metrics
        history: history of the metrics
        stage

    Raises:
        ExperimentNotFound: if no experiment is found with id ``experiment_id``
    """
    experiment_db = experiment_store.get(db, experiment_id)
    if not experiment_db:
        raise ExperimentNotFound()

    update_obj = ExperimentUpdateRepo(history=history)
    train_metrics, val_metrics, test_metrics = (
        experiment_db.train_metrics or {},
        experiment_db.val_metrics or {},
        experiment_db.test_metrics or {},
    )
    for key, value in metrics.items():
        if key.startswith("train/"):
            train_metrics[key] = value
        elif key.startswith("val/"):
            val_metrics[key] = value
        elif key.startswith("test/"):
            test_metrics[key] = value
    if train_metrics:
        update_obj.train_metrics = train_metrics
    if val_metrics:
        update_obj.val_metrics = val_metrics
    if test_metrics:
        update_obj.test_metrics = test_metrics
    experiment_store.update(db, db_obj=experiment_db, obj_in=update_obj)

    model = experiment_db.model_version.model
    events_ctl.create_event(
        db,
        EventCreate(
            source="training:completed",
            user_id=experiment_db.created_by_id,
            timestamp=datetime.now(),
            payload={
                "id": experiment_db.id,
                "experiment_name": experiment_db.experiment_name,
            },
            url=f"{get_app_settings('webapp').url}/models/{model.id}#training",
        ),
    )


def log_hyperparams(
    db: Session, experiment_id: int, hyperparams: dict[str, Any]
):
    """Saves the hyperparameters logged by ``CustomLogger``

    Args:
        db: connection with the database
        experiment_id: id of the experiment
        hyperparams: dictionary with hyperparameter values

    Raises:
        ExperimentNotFound: when experiment with id ``experiment_id`` is missing
    """
    experiment_db = experiment_store.get(db, experiment_id)
    if not experiment_db:
        raise ExperimentNotFound()
    update_obj = ExperimentUpdateRepo(hyperparams=hyperparams)
    experiment_store.update(db, db_obj=experiment_db, obj_in=update_obj)


def get_running_histories(
    user: UserEntity, experiment_id: Optional[int] = None
) -> List[RunningHistory]:
    """Gets metrics history from a users experiment that is running

    Gets the metrics from ingoing trainings that are persisted to the
    ``ExperimentManager`` singleton

    Args:
        user
        experiment_id

    Returns:
        List[RunningHistory]
    """
    experiments = get_exp_manager().get_from_user(user.id)
    return [
        RunningHistory(
            experiment_id=exp.experiment_id,
            user_id=user.id,
            running_history=exp.running_history,
        )
        for exp in experiments
        if experiment_id is not None or exp.experiment_id == experiment_id
    ]


class UpdateRunningData(ApiBaseModel):
    """The metrics gathered in ``epoch`` training iteration"""

    metrics: Optional[Dict[str, float]] = None
    epoch: Optional[int] = None
    experiment_id: int
    experiment_name: str
    stage: Optional[str] = None
    running_history: Optional[Dict[str, List[float]]] = None


async def send_ws_epoch_update(
    user_id: int,
    experiment_id: int,
    experiment_name: str,
    metrics: dict[str, float],
    epoch: Optional[int] = None,
    stage: Optional[str] = None,
):
    """Streams the metrics updates to the user

    Sends the metrics from the model being trained at a specific epoch
    to the user with id ``user_id`` through websocket


    Args:
        user_id: id of the user that created the experiment
        experiment_id: id of the experiment
        experiment_name: name of the experiment
        metrics: dictionary with epoch metrics
        epoch: epoch
        stage: train/val/test
    """
    running_history = get_exp_manager().get_running_history(experiment_id)
    if running_history is None:
        return
    for metric_name, metric_value in metrics.items():
        if metric_name not in running_history:
            running_history[metric_name] = []
        running_history[metric_name].append(metric_value)
    await get_websockets_manager().send_message_to_user(
        user_id,
        WebSocketMessage(
            type="update-running-metrics",
            data=UpdateRunningData(
                experiment_id=experiment_id,
                experiment_name=experiment_name,
                metrics=metrics,
                epoch=epoch,
                stage=stage,
            ),
        ),
    )


class MonitorableMetric(ApiBaseModel):
    """
    Metric that can be used as a monitoring argument for training
    callbacks
    """

    key: str
    label: str
    tex_label: Union[str, None] = None
    type: Literal["regressor", "classification"]


def get_metrics_for_monitoring() -> List[MonitorableMetric]:
    """Gets options available for model checkpoint metric monitoring

    The real metric keys have the stage prefixed, e.g.: ``train_mse``, ``val_f1``

    Returns:
        List[MonitorableMetric]: Description of the metric
    """
    return [
        MonitorableMetric(key="mse", label="MSE", type="regressor"),
        MonitorableMetric(key="mae", label="MAE", type="regressor"),
        MonitorableMetric(key="ev", label="EV", type="regressor"),
        MonitorableMetric(key="mape", label="MAPE", type="regressor"),
        MonitorableMetric(
            key="R2", label="R2", tex_label="R^2", type="regressor"
        ),
        MonitorableMetric(key="pearson", label="Pearson", type="regressor"),
        MonitorableMetric(
            key="accuracy", label="Accuracy", type="classification"
        ),
        MonitorableMetric(
            key="precision", label="Precision", type="classification"
        ),
        MonitorableMetric(key="recall", label="Recall", type="classification"),
        MonitorableMetric(key="f1", label="F1", type="classification"),
        # removed on UI fixes - 2/6/2023:
        # MonitorableMetric(
        #     key="confusion_matrix", label="Confusion Matrix", type="classification"
        # ),
    ]


def get_optimizer_options() -> List[OptimizerSchema]:
    """Gets optimizer configurations

    Returns what params are needed for each type of optimizer supported
    """
    return [
        AdamParamsSchema(),
        SGDParamsSchema(),
    ]


def get_experiments_metrics_for_model_version(
    db: Session, model_version_id: int, user: UserEntity
) -> List[Experiment]:
    """Gets the experiments for a model version

    Args:
        db: connection with the database
        model_version_id: id of the model version
        user: user that is requesting the experiments

    Returns:
        List[Experiment]
    """
    return experiment_store.get_experiments_metrics_for_model_version(
        db, model_version_id, user.id
    )<|MERGE_RESOLUTION|>--- conflicted
+++ resolved
@@ -50,13 +50,7 @@
 LOG = logging.getLogger(__name__)
 LOG.setLevel(logging.INFO)
 
-<<<<<<< HEAD
-logging.basicConfig()
-logging.getLogger('sqlalchemy.engine').setLevel(logging.INFO)
-
-
-=======
->>>>>>> 512cc725
+
 async def make_coroutine_from_ray_objectref(ref: ray.ObjectRef):
     """Transforms the ray into a coroutine
     Args:
@@ -116,8 +110,6 @@
             )
             return
         result: Result = task.result()
-        LOG.warning(msg='LOGGING')
-        LOG.warning(msg='UPDATE MODEL VERSION')
         model_store.update_model_version(
             db,
             version_id=experiment.model_version_id,
@@ -125,8 +117,6 @@
                 mlflow_version=result.mlflow_model_version.version
             ),
         )
-        LOG.warning(msg='LOGGING')
-        LOG.warning(msg='CHANGE STATUS')
         experiment_store.update(
             db,
             obj_in=ExperimentUpdateRepo(
