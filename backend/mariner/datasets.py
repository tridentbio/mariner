--- conflicted
+++ resolved
@@ -110,13 +110,8 @@
         file = download_s3(key=dataset.data_url, bucket=DATASET_BUCKET)
 
         # Send the file to the ray actor by chunks
-<<<<<<< HEAD
-        chunk_size = get_app_settings().APPLICATION_CHUNK_SIZE
-        dataset_ray_transformer = DatasetTransforms.remote()
-=======
         chunk_size = get_app_settings("server").application_chunk_size
         dataset_ray_transformer = DatasetTransforms.remote(is_compressed(file))
->>>>>>> a88a27f1
         for chunk in iter(lambda: file.read(chunk_size), b""):
             await dataset_ray_transformer.write_dataset_buffer.remote(chunk)
         await dataset_ray_transformer.set_is_dataset_fully_loaded.remote(True)
@@ -471,10 +466,6 @@
 
     client = create_s3_client()
     s3_res = client.get_object(
-<<<<<<< HEAD
-        Bucket=get_app_settings().AWS_DATASETS, Key=file_key
-=======
         Bucket=get_app_settings("secrets").aws_datasets, Key=file_key
->>>>>>> a88a27f1
     )
     return s3_res["Body"].iter_chunks()