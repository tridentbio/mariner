"""
Useful functions when developing on a fresh database
"""
import sqlalchemy.exc
from sqlalchemy.orm import Session

from mariner.core.config import get_app_settings
from mariner.core.security import get_password_hash
from mariner.db.session import SessionLocal
from mariner.entities.user import User


def init_db(db: Session) -> None:
    """
    Function is deprecated to be used in production as long
    as using alembic migrations
    """
    # Tables should be created with Alembic migrations
    # But if you don't want to use migrations, create
    # the tables un-commenting the next line
    # Base.metadata.create_all(bind=engine)


def create_user(email: str, password: str, superuser: bool = False):
    user = User(
        email=email,
        hashed_password=get_password_hash(password),
        is_active=True,
        is_superuser=superuser,
    )
    with SessionLocal() as db:
        try:
            db.add(user)
            db.flush()
            db.refresh(user)
            db.commit()
        except sqlalchemy.exc.IntegrityError:
            print(f"user {email} already exists")

    return user


def create_admin_user() -> User:
    """Creates an admin user to be used for local development

    This functions is not called from the app itself, but by developers.
    An easy way to call this function from command line:

        ``python -c 'from mariner.db.init_db impor create_admin_user; create_admin_user()'``

    User created has following credentials

    - Email: admin@mariner.trident.bio
    - Password: 123456

    Returns:
        the super user entity
    """
    return create_user(
        email="admin@mariner.trident.bio", password="123456", superuser=True
    )


def create_test_user():
    """Creates a test user to be used for local development

    This functions is not called from the app itself, but by developers
    during developers.
    An easy way to call this function from command line:

        python -c 'from mariner.db.init_db impor create_test_user; create_test_user()'

    User created has following credentials
    Email: :attribute:`settings.EMAIL_TEST_USER`
    Password: 123456

    Returns:
        the super user entity
    """
    return create_user(
<<<<<<< HEAD
        email=get_app_settings().EMAIL_TEST_USER, password="123456"
=======
        email=get_app_settings("test").email_test_user, password="123456"
>>>>>>> a88a27f1
    )<|MERGE_RESOLUTION|>--- conflicted
+++ resolved
@@ -78,9 +78,5 @@
         the super user entity
     """
     return create_user(
-<<<<<<< HEAD
-        email=get_app_settings().EMAIL_TEST_USER, password="123456"
-=======
         email=get_app_settings("test").email_test_user, password="123456"
->>>>>>> a88a27f1
     )