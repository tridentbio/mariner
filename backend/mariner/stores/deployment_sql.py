"""
Deployment data layer defining ways to read and write to the deployments collection
"""
<<<<<<< HEAD
from datetime import timedelta
from typing import Dict, Optional

from mariner.entities.deployment import (Deployment, Predictions,
                                         SharePermissions, ShareStrategy)
from mariner.entities.user import User
from mariner.exceptions import ModelVersionNotFound, NotCreatorOwner
from mariner.schemas.api import utc_datetime
from mariner.schemas.deployment_schemas import Deployment as DeploymentSchema
from mariner.schemas.deployment_schemas import (DeploymentCreateRepo,
                                                DeploymentsQuery,
                                                DeploymentStatus,
                                                DeploymentUpdateRepo,
                                                PermissionCreateRepo,
                                                PermissionDeleteRepo,
                                                PredictionCreateRepo,
                                                TrainingData, User)
=======
from typing import List

from sqlalchemy import or_
from sqlalchemy.orm import Session

from mariner.entities.deployment import (
    Deployment,
    SharePermissions,
    ShareStrategy,
)
from mariner.entities.model import ModelVersion
from mariner.entities.user import User
from mariner.exceptions import ModelVersionNotFound, NotCreatorOwner
from mariner.schemas.deployment_schemas import Deployment as DeploymentSchema
from mariner.schemas.deployment_schemas import (
    DeploymentCreateRepo,
    DeploymentsQuery,
    DeploymentUpdateRepo,
    PermissionCreateRepo,
    PermissionDeleteRepo,
    User,
)
from mariner.schemas.model_schemas import ModelVersion as ModelVersionSchema
>>>>>>> 89868224
from mariner.stores.base_sql import CRUDBase
from mariner.stores.dataset_sql import dataset_store
from sqlalchemy import or_
from sqlalchemy.orm import Session

from .model_sql import model_store


class CRUDDeployment(CRUDBase[Deployment, DeploymentCreateRepo, DeploymentUpdateRepo]):
    """CRUD for :any:`Deployment model<mariner.entities.deployment.Deployment>`

    Responsible to handle all communication with the deployment for the Deployment model.
    """

    def get_many_paginated(self, db: Session, query: DeploymentsQuery, user: User):
        """Get many deployment based on the query parameters

        Args:
            db (Session): deployment session
            query (DeploymentsQuery): query parameters

        Returns:
            A tuple with the list of deployment and the total number of deployment
        """
        sql_query = db.query(Deployment).join(
            SharePermissions, Deployment.share_permissions, isouter=True
        )
        sql_query = sql_query.filter(Deployment.deleted_at.is_(None))

        if query.access_mode == "owned":
            sql_query = sql_query.filter(Deployment.created_by_id == user.id)

        elif query.public_mode == "only":
            sql_query = sql_query.filter(
                Deployment.share_strategy == ShareStrategy.PUBLIC
            )

        else:
            filters = [
                SharePermissions.user_id == user.id,
                SharePermissions.organization == f"@{user.email.split('@')[1]}",
            ]

            if not query.access_mode == "shared":
                filters.append(Deployment.created_by_id == user.id)

            if query.public_mode == "include":
                filters.append(Deployment.share_strategy == "PUBLIC")

            sql_query = sql_query.filter(or_(*filters))

        if query.name:
            sql_query = sql_query.filter(Deployment.name.ilike(f"%{query.name}%"))
        if query.status:
            sql_query = sql_query.filter(Deployment.status == query.status)
        if query.share_strategy:
            sql_query = sql_query.filter(
                Deployment.share_strategy == query.share_strategy
            )
        if query.created_after:
            sql_query = sql_query.filter(Deployment.created_at >= query.created_after)
        if query.model_version_id:
            sql_query = sql_query.filter(
                Deployment.model_version_id == query.model_version_id
            )

        total = sql_query.count()
        sql_query = sql_query.limit(query.per_page).offset(query.page * query.per_page)

        result = sql_query.all()

<<<<<<< HEAD
        deployments: Dict[int, DeploymentSchema] = list(
            map(lambda record: DeploymentSchema.from_orm(record), result)
        )
=======
        deployments: List[DeploymentSchema] = []
        for i, record in enumerate(result):
            deployment, share_permissions, model_version = record

            deployments.append(DeploymentSchema.from_orm(deployment))
            if share_permissions:
                if share_permissions.user_id:
                    deployments[i].users_id_allowed.append(share_permissions.user_id)
                    user = user_store.get(db, share_permissions.user_id)
                    deployments[i].users_allowed.append(
                        User(
                            id=user.id,
                            email=user.email,
                            full_name=user.full_name,
                        )
                    )
                elif share_permissions.organization:
                    deployments[i].organizations_allowed.append(
                        share_permissions.organization
                    )
            deployments[i].model_version = ModelVersionSchema.from_orm(model_version)
>>>>>>> 89868224

        return deployments, total

    def create(self, db: Session, obj_in: DeploymentCreateRepo):
        """Create a new deployment

        Args:
            db (Session): database session
            obj_in (DeploymentCreateRepo): deployment to be created

        Returns:
            Created deployment
        """
        obj_in_dict = obj_in.dict()
        relations_key = ["users_id_allowed", "organizations_allowed"]
        ds_data = {
            k: obj_in_dict[k] for k in obj_in_dict.keys() if k not in relations_key
        }
        db_obj = Deployment(
            **ds_data,
            share_permissions=SharePermissions.build(
                users_id=obj_in_dict["users_id_allowed"],
                organizations=obj_in_dict["organizations_allowed"],
            ),
        )

        db.add(db_obj)
        db.commit()
        db.refresh(db_obj)
        return db_obj

    def update(
        self,
        db: Session,
        db_obj: Deployment,
        obj_in: DeploymentUpdateRepo,
    ):
        """Update a deployment

        Args:
            db (Session): database session
            db_obj (Deployment): deployment to be updated
            obj_in (DeploymentUpdateRepo): deployment data to be updated

        Returns:
            Updated deployment
        """
        if obj_in.users_id_allowed or obj_in.organizations_allowed:
            share_permissions = SharePermissions.build(
                users_id=obj_in.users_id_allowed or [],
                organizations=obj_in.organizations_allowed or [],
            )
            db.query(SharePermissions).filter(
                SharePermissions.deployment_id == db_obj.id,
            ).delete()
            db_obj = db.query(Deployment).filter(Deployment.id == db_obj.id).first()
            db_obj.share_permissions = share_permissions
            db.add(db_obj)
            db.commit()

        del obj_in.organizations_allowed
        del obj_in.users_id_allowed

        return DeploymentSchema.from_orm(
            super().update(db, db_obj=db_obj, obj_in=obj_in.dict(exclude_none=True))
        )

    def create_permission(self, db: Session, obj_in: PermissionCreateRepo):
        """Create a new permission

        Args:
            db (Session): database session
            obj_in (PermissionCreateRepo): permission to be created

        Returns:
            Created permission
        """
        if not isinstance(obj_in, dict):
            obj_in = obj_in.dict()

        db_obj = SharePermissions(**obj_in)
        db.add(db_obj)
        db.commit()
        db.refresh(db_obj)
        return db_obj

    def delete_permission(self, db: Session, obj_in: PermissionDeleteRepo):
        """Delete a permission

        Args:
            db (Session): database session
            obj_in (PermissionDeleteRepo): permission to be deleted

        Returns:
            Deleted permission
        """
        sub_query = (
            SharePermissions.user_id == obj_in.user_id
            if obj_in.user_id
            else SharePermissions.organization == obj_in.organization
        )

        db_obj = (
            db.query(SharePermissions)
            .filter(SharePermissions.deployment_id == obj_in.deployment_id, sub_query)
            .first()
        )
        db.delete(db_obj)
        db.commit()
        return db_obj

    def get_model_version(self, db: Session, model_version_id: int, user_id: int):
        """Safely gets the model version if it is owned by the requester,
        or raises a 404 error.

        Args:
            db (Session): the database session
            model_version_id (int): the ID of the model version to retrieve
            user_id (int): the ID of the user making the request

        Raises:
            ModelVersionNotFound: if the model version is not found
            NotCreatorOwner: if the user is not the owner of the model version

        Returns:
            ModelVersion
        """
        model_version = model_store.get_model_version(db, model_version_id)

        model = model_store.get(db, model_version.model_id)
        if not model:
            raise ModelVersionNotFound("Model not found")
        if model.created_by_id != user_id:
            raise NotCreatorOwner("You are not the owner of this model version")

        return model_version

    def get_only_with_permission(
        self, db: Session, deployment_id: int, user: User
    ) -> Optional[Deployment]:
        """Get a deployment only if the user has permission to access it

        This permission can be based on:
        - The user is the creator of the deployment
        - The user has a share permission to the deployment
        - The user belongs to an organization that has a share permission to the deployment
        - The deployment is public

        Returns:
        Deployment:
            the deployment if the user has permission to access it, None otherwise
        """
        sql_query = db.query(Deployment).join(SharePermissions, isouter=True)
        sql_query = sql_query.filter(Deployment.deleted_at.is_(None))
        sql_query = sql_query.filter(Deployment.id == deployment_id)
        sql_query = sql_query.filter(
            or_(
                Deployment.created_by_id == user.id,
                Deployment.share_strategy == ShareStrategy.PUBLIC,
                SharePermissions.user_id == user.id,
                SharePermissions.organization == f"@{user.email.split('@')[1]}",
            )
        )
        result = sql_query.all()

        try:
            deployment: Deployment = result[0]
            return deployment
        except IndexError:
            return None

    def check_prediction_limit_reached(
        self, db: Session, deployment: Deployment, user: User = None
    ) -> bool:
        """Check if the user has reached the prediction limit for the deployment

        Args:
            db: database session
            deployment: deployment to check the prediction limit
            user: if a user is passed, the prediction limit will be checked for the user,
                otherwise it will check only public predictions

        Returns:
           True if the user has reached the prediction limit, False otherwise
        """
        created_at_rule: utc_datetime = {
            "minute": lambda: utc_datetime.now() - timedelta(minutes=1),
            "hour": lambda: utc_datetime.now() - timedelta(hours=1),
            "day": lambda: utc_datetime.now() - timedelta(days=1),
            "month": lambda: utc_datetime.now() - timedelta(days=30),
        }[deployment.prediction_rate_limit_unit]()

        sql_query = db.query(Predictions).filter(
            Predictions.created_at >= created_at_rule.strftime("%Y-%m-%d %H:%M:%S"),
            Predictions.deployment_id == deployment.id,
        )
        if user:
            sql_query = sql_query.filter(Predictions.user_id == user.id)
        else:
            sql_query = sql_query.filter(Predictions.user_id.is_(None))

        count = sql_query.count()
        return count >= deployment.prediction_rate_limit_value

    def track_prediction(self, db: Session, prediction_to_track: PredictionCreateRepo):
        """Register a prediction in the database.
        To be used to check if the user has reached the prediction limit for the deployment

        Returns:
        Prediction: the prediction that was registered
        """
        if not isinstance(prediction_to_track, dict):
            prediction_to_track = prediction_to_track.dict()

        prediction = db.add(Predictions(**prediction_to_track))
        db.commit()
        return prediction

    def handle_deployment_manager_init(self, db: Session):
        """Syncronize the deployment manager with last state of database.
        Stop all deployments on database and return a list of the deployments
        that were running.

        Returns:
        List of deployments that were running
        """
        deployments = (
            db.query(Deployment)
            .filter(Deployment.status == DeploymentStatus.ACTIVE)
            .all()
        )
        deployments = list(
            map(lambda deployment: DeploymentSchema.from_orm(deployment), deployments)
        )

        db.execute(
            f"UPDATE deployment SET status = :status",
            {"status": DeploymentStatus.STOPPED.value.upper()},
        )
        db.commit()
        return deployments

    def get_training_data(
        self, db: Session, deployment: DeploymentSchema
    ) -> TrainingData:
        """Get the training data for a deployment

        Args:
            db: database session
            deployment: deployment to get the training data from

        Returns:
            TrainingData: dataset summary from dataset used on model training
        """
        dataset_name = deployment.model_version.config.dataset.name

        dataset = dataset_store.get_by_name(db, dataset_name)

        training_data = TrainingData(
            dataset_summary=dataset.stats,
        )

        return training_data


deployment_store = CRUDDeployment(Deployment)<|MERGE_RESOLUTION|>--- conflicted
+++ resolved
@@ -1,53 +1,36 @@
 """
 Deployment data layer defining ways to read and write to the deployments collection
 """
-<<<<<<< HEAD
 from datetime import timedelta
-from typing import Dict, Optional
-
-from mariner.entities.deployment import (Deployment, Predictions,
-                                         SharePermissions, ShareStrategy)
+
+from typing import Optional
+
+from sqlalchemy import or_
+from sqlalchemy.orm import Session
+
+from mariner.entities.deployment import (
+    Deployment, 
+    Predictions,
+    SharePermissions, 
+    ShareStrategy
+)
 from mariner.entities.user import User
 from mariner.exceptions import ModelVersionNotFound, NotCreatorOwner
 from mariner.schemas.api import utc_datetime
 from mariner.schemas.deployment_schemas import Deployment as DeploymentSchema
-from mariner.schemas.deployment_schemas import (DeploymentCreateRepo,
-                                                DeploymentsQuery,
-                                                DeploymentStatus,
-                                                DeploymentUpdateRepo,
-                                                PermissionCreateRepo,
-                                                PermissionDeleteRepo,
-                                                PredictionCreateRepo,
-                                                TrainingData, User)
-=======
-from typing import List
-
-from sqlalchemy import or_
-from sqlalchemy.orm import Session
-
-from mariner.entities.deployment import (
-    Deployment,
-    SharePermissions,
-    ShareStrategy,
-)
-from mariner.entities.model import ModelVersion
-from mariner.entities.user import User
-from mariner.exceptions import ModelVersionNotFound, NotCreatorOwner
-from mariner.schemas.deployment_schemas import Deployment as DeploymentSchema
 from mariner.schemas.deployment_schemas import (
     DeploymentCreateRepo,
     DeploymentsQuery,
+    DeploymentStatus,
     DeploymentUpdateRepo,
     PermissionCreateRepo,
     PermissionDeleteRepo,
-    User,
+    PredictionCreateRepo,
+    TrainingData, 
+    User
 )
-from mariner.schemas.model_schemas import ModelVersion as ModelVersionSchema
->>>>>>> 89868224
 from mariner.stores.base_sql import CRUDBase
 from mariner.stores.dataset_sql import dataset_store
-from sqlalchemy import or_
-from sqlalchemy.orm import Session
 
 from .model_sql import model_store
 
@@ -115,33 +98,9 @@
 
         result = sql_query.all()
 
-<<<<<<< HEAD
-        deployments: Dict[int, DeploymentSchema] = list(
+        deployments = list(
             map(lambda record: DeploymentSchema.from_orm(record), result)
         )
-=======
-        deployments: List[DeploymentSchema] = []
-        for i, record in enumerate(result):
-            deployment, share_permissions, model_version = record
-
-            deployments.append(DeploymentSchema.from_orm(deployment))
-            if share_permissions:
-                if share_permissions.user_id:
-                    deployments[i].users_id_allowed.append(share_permissions.user_id)
-                    user = user_store.get(db, share_permissions.user_id)
-                    deployments[i].users_allowed.append(
-                        User(
-                            id=user.id,
-                            email=user.email,
-                            full_name=user.full_name,
-                        )
-                    )
-                elif share_permissions.organization:
-                    deployments[i].organizations_allowed.append(
-                        share_permissions.organization
-                    )
-            deployments[i].model_version = ModelVersionSchema.from_orm(model_version)
->>>>>>> 89868224
 
         return deployments, total
 
