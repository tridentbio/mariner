"""
Pydantic Schemas for the Sklearn specs.
"""
from typing import TYPE_CHECKING, Annotated, Dict, List, Literal, Union

from humps import camel
from pydantic import BaseModel, Field

from fleet.base_schemas import DatasetConfig
from fleet.model_builder.utils import get_class_from_path_string
from fleet.options import options_manager
from fleet.yaml_model import YAML_Model

TaskType = Literal["regressor", "multiclass", "multilabel"]


class CamelCaseModel(BaseModel):
    """
    Subclass this class to work with camel case serialization of the model.
    """

    class Config:
        alias_generator = camel.case
        allow_population_by_field_name = True
        allow_population_by_alias = True
        underscore_attrs_are_private = True


class CreateFromType:
    """
    Adds a method to instantiate a class from it's class path (type) and constructor_args.

    Attributes:
        type (str): The class path of the class that will be instantiated.
        constructor_args (BaseModel): The constructor arguments passed to the class.
    """

    type: str
    constructor_args: Union[None, BaseModel] = None

    def create(self):
        """Creates an instance of the class specified by the type attribute."""
        class_ = get_class_from_path_string(self.type)
        if self.constructor_args:
            return class_(**self.constructor_args.dict())
        return class_()


class KNeighborsRegressorConstructorArgs(BaseModel):
    """
    The constructor arguments for the :py:class:`sklearn.neighbors.KNeighborsRegressor` class.

    :see: https://scikit-learn.org/stable/modules/generated/sklearn.neighbors.KNeighborsRegressor.html

    Attributes:
        n_neighbors (int): The number of neighbors to use.
        algorithm (str): The algorithm to use to compute the nearest neighbors.
    """

    n_neighbors: int = 5
    algorithm: Literal["kd_tree"] = "kd_tree"


@options_manager.config_scikit_reg()
class KNeighborsRegressorConfig(CamelCaseModel, CreateFromType):
    """
    Describes the usage of the :py:class:`KNeighborsRegressor` class.

    :see: https://scikit-learn.org/stable/modules/generated/sklearn.neighbors.KNeighborsRegressor.html

    Attributes:
        type (str): The class path of the class that will be instantiated.
        constructor_args (BaseModel): The constructor arguments passed to the class.
        fit_args (Dict[str, str]): The arguments passed to the fit method.
        task_type (List[TaskType]): The task types that this model can be used for.
    """

    type: Literal[
        "sklearn.neighbors.KNeighborsRegressor"
    ] = "sklearn.neighbors.KNeighborsRegressor"
    constructor_args: KNeighborsRegressorConstructorArgs = (
        KNeighborsRegressorConstructorArgs()
    )
    fit_args: Dict[str, str]
    task_type: List[TaskType] = ["regressor"]


class RandomForestRegressorConstructorArgs(BaseModel):
    """
    The constructor arguments for the :py:class`sklearn.ensemble.RandomForestRegressor` class.

    :see: https://scikit-learn.org/stable/modules/generated/sklearn.ensemble.RandomForestRegressor.html
    """

    n_estimators: int = 50
    # max_depth: Union[None, int] = None
    criterion: Literal[
        "squared_error", "absolute_error", "friedman_mse", "poisson"
    ] = "squared_error"
    min_samples_split: Union[float, int] = 2


@options_manager.config_scikit_reg()
class RandomForestRegressorConfig(CamelCaseModel, CreateFromType):
    """
    Describes the usage of the :py:class`sklearn.ensemble.RandomForestRegressor` class.
    """

    type: Literal[
        "sklearn.ensemble.RandomForestRegressor"
    ] = "sklearn.ensemble.RandomForestRegressor"
    task_type: List[TaskType] = ["regressor"]
    constructor_args: RandomForestRegressorConstructorArgs = (
        RandomForestRegressorConstructorArgs()
    )
    fit_args: Dict[str, str]


class ExtraTreesRegressorConstructorArgs(BaseModel):
    """
    The constructor arguments for the :py:class`sklearn.ensemble.ExtraTreesRegressor` class.

    :see: https://scikit-learn.org/stable/modules/generated/sklearn.ensemble.ExtraTreesRegressor.html
    """

    n_estimators: int = 100
    criterion: Literal[
        "squared_error", "absolute_error", "friedman_mse", "poisson"
    ] = "squared_error"
    # max_depth: Union[None, int] = None
    min_samples_split: Union[float, int] = 2
<<<<<<< HEAD
    min_samples_leaf: Union[float, int] = 1
    min_weight_fraction_leaf: float = 0.0
    max_features: Union[None, float, Literal["sqrt", "log2"]] = 1.0
    max_leaf_nodes: Union[None, int] = None
    min_impurity_decrease: float = 0.0
    bootstrap: bool = False
    oob_score: bool = False
    n_jobs: Union[int, None] = None
    random_state: Union[int, None] = None
    warm_start: bool = False
    ccp_alpha: float = 0.0
    max_samples: Union[None, int, float] = None
=======
>>>>>>> 57b4c172


@options_manager.config_scikit_reg()
class ExtraTreesRegressorConfig(CamelCaseModel, CreateFromType):
    """
    Describes the usage of the :py:class`sklearn.ensemble.ExtraTreesRegressor` class.
    """

    type: Literal[
        "sklearn.ensemble.ExtraTreesRegressor"
    ] = "sklearn.ensemble.ExtraTreesRegressor"
    task_type: List[TaskType] = ["regressor"]
    constructor_args: ExtraTreesRegressorConstructorArgs = (
        ExtraTreesRegressorConstructorArgs()
    )
    fit_args: Dict[str, str]


class ExtraTreesClassifierConstructorArgs(BaseModel):
    """
    The constructor arguments for the `sklearn.ensemble.ExtraTreesClassifier` class.

    :see: https://scikit-learn.org/stable/modules/generated/sklearn.ensemble.ExtraTreesClassifier.html
    """

    n_estimators: int = 100
    criterion: Literal["gini", "entropy", "log_loss"] = "gini"
    # max_depth: Union[None, int] = None
    min_samples_split: Union[int, float] = 2
<<<<<<< HEAD
    min_samples_leaf: Union[int, float] = 1
    min_weight_fraction_leaf: float = 0.0
    max_features: Union[None, int, float, Literal["sqrt", "log2"]] = "sqrt"
    max_leaf_nodes: Union[None, int] = None
    min_impurity_decrease: float = 0.0
    bootstrap: bool = False
    oob_score: bool = False
    n_jobs: Union[int, None] = None
    random_state: Union[int, None] = None
    warm_start: bool = False
    class_weight: Union[
        None, Literal["balanced", "balanced_subsample"], Dict, List[Dict]
    ] = None
    ccp_alpha: float = 0.0
    max_samples: Union[None, int, float] = None
=======
>>>>>>> 57b4c172


@options_manager.config_scikit_class()
class ExtraTreesClassifierConfig(CamelCaseModel, CreateFromType):
    """
    Describes the usage of the `sklearn.ensemble.ExtraTreesClassifier` class.
    """

    type: Literal[
        "sklearn.ensemble.ExtraTreesClassifier"
    ] = "sklearn.ensemble.ExtraTreesClassifier"
    task_type: List[TaskType] = ["multiclass"]
    constructor_args: ExtraTreesClassifierConstructorArgs = (
        ExtraTreesClassifierConstructorArgs()
    )
    fit_args: Dict[str, str]


class KnearestNeighborsClassifierConstructorArgs(BaseModel):
    """
    The constructor arguments for the `sklearn.neighbors.KNeighborsClassifier` class.

    :see: https://scikit-learn.org/stable/modules/generated/sklearn.neighbors.KNeighborsClassifier.html
    """

    n_neighbors: int = 5
    weights: Union[Literal["uniform", "distance"], None] = "uniform"
    algorithm: Literal["auto", "ball_tree", "kd_tree", "brute"] = "auto"
    leaf_size: int = 30
    p: int = 2
    metric: str = "minkowski"
    metric_params: Union[None, Dict[str, Union[str, float, int]]] = None
    n_jobs: Union[None, int] = None


@options_manager.config_scikit_class()
class KnearestNeighborsClassifierConfig(CamelCaseModel, CreateFromType):
    """
    Describes the usage of the `sklearn.neighbors.KNeighborsClassifier` class.

    :see: https://scikit-learn.org/stable/modules/generated/sklearn.neighbors.KNeighborsClassifier.html
    """

    type: Literal[
        "sklearn.neighbors.KNeighborsClassifier"
    ] = "sklearn.neighbors.KNeighborsClassifier"
    constructor_args: KnearestNeighborsClassifierConstructorArgs = (
        KnearestNeighborsClassifierConstructorArgs()
    )
    fit_args: Dict[str, str]
    task_type: List[TaskType] = ["multiclass", "multilabel"]


class RandomForestClassifierConstructorArgs(BaseModel):
    """
    The constructor arguments for the `sklearn.ensemble.RandomForestClassifier` class.

    :see: https://scikit-learn.org/stable/modules/generated/sklearn.ensemble.RandomForestClassifier.html
    """

    n_estimators: int = 100
    criterion: Literal["gini", "entropy", "log_loss"] = "gini"
    # max_depth: Union[None, int] = None
    min_samples_split: Union[int, float] = 2
<<<<<<< HEAD
    min_samples_leaf: Union[int, float] = 1
    min_weight_fraction_leaf: float = 0.0
    max_features: Union[None, int, float, Literal["sqrt", "log2"]] = "sqrt"
    max_leaf_nodes: Union[None, int] = None
    min_impurity_decrease: float = 0.0
    bootstrap: bool = True
    oob_score: bool = False
    n_jobs: Union[int, None] = None
    random_state: Union[int, None] = None
    warm_start: bool = False
    class_weight: Union[
        None, Literal["balanced", "balanced_subsample"], Dict, List[Dict]
    ] = None
    ccp_alpha: float = 0.0
    max_samples: Union[None, int, float] = None
=======
>>>>>>> 57b4c172


@options_manager.config_scikit_class()
class RandomForestClassifierConfig(CamelCaseModel, CreateFromType):
    """
    Describes the usage of the `sklearn.ensemble.RandomForestClassifier` class.
    """

    type: Literal[
        "sklearn.ensemble.RandomForestClassifier"
    ] = "sklearn.ensemble.RandomForestClassifier"
    task_type: List[TaskType] = ["multiclass"]
    constructor_args: RandomForestClassifierConstructorArgs = (
        RandomForestClassifierConstructorArgs()
    )
    fit_args: Dict[str, str]


class SklearnModelSchema(CamelCaseModel, YAML_Model):
    """
    Specifies a sklearn model.
    """

    model: Annotated[
        Union[
            KNeighborsRegressorConfig,
            RandomForestRegressorConfig,
            ExtraTreesRegressorConfig,
            ExtraTreesClassifierConfig,
            KnearestNeighborsClassifierConfig,
            RandomForestClassifierConfig,
        ],
        Field(discriminator="type"),
    ]


class SklearnModelSpec(CamelCaseModel, YAML_Model):
    """
    Specifies a sklearn model along with the dataset it will be used on.
    """

    framework: Literal["sklearn"] = "sklearn"
    name: str
    dataset: DatasetConfig
    spec: SklearnModelSchema<|MERGE_RESOLUTION|>--- conflicted
+++ resolved
@@ -129,21 +129,6 @@
     ] = "squared_error"
     # max_depth: Union[None, int] = None
     min_samples_split: Union[float, int] = 2
-<<<<<<< HEAD
-    min_samples_leaf: Union[float, int] = 1
-    min_weight_fraction_leaf: float = 0.0
-    max_features: Union[None, float, Literal["sqrt", "log2"]] = 1.0
-    max_leaf_nodes: Union[None, int] = None
-    min_impurity_decrease: float = 0.0
-    bootstrap: bool = False
-    oob_score: bool = False
-    n_jobs: Union[int, None] = None
-    random_state: Union[int, None] = None
-    warm_start: bool = False
-    ccp_alpha: float = 0.0
-    max_samples: Union[None, int, float] = None
-=======
->>>>>>> 57b4c172
 
 
 @options_manager.config_scikit_reg()
@@ -173,24 +158,6 @@
     criterion: Literal["gini", "entropy", "log_loss"] = "gini"
     # max_depth: Union[None, int] = None
     min_samples_split: Union[int, float] = 2
-<<<<<<< HEAD
-    min_samples_leaf: Union[int, float] = 1
-    min_weight_fraction_leaf: float = 0.0
-    max_features: Union[None, int, float, Literal["sqrt", "log2"]] = "sqrt"
-    max_leaf_nodes: Union[None, int] = None
-    min_impurity_decrease: float = 0.0
-    bootstrap: bool = False
-    oob_score: bool = False
-    n_jobs: Union[int, None] = None
-    random_state: Union[int, None] = None
-    warm_start: bool = False
-    class_weight: Union[
-        None, Literal["balanced", "balanced_subsample"], Dict, List[Dict]
-    ] = None
-    ccp_alpha: float = 0.0
-    max_samples: Union[None, int, float] = None
-=======
->>>>>>> 57b4c172
 
 
 @options_manager.config_scikit_class()
@@ -255,24 +222,6 @@
     criterion: Literal["gini", "entropy", "log_loss"] = "gini"
     # max_depth: Union[None, int] = None
     min_samples_split: Union[int, float] = 2
-<<<<<<< HEAD
-    min_samples_leaf: Union[int, float] = 1
-    min_weight_fraction_leaf: float = 0.0
-    max_features: Union[None, int, float, Literal["sqrt", "log2"]] = "sqrt"
-    max_leaf_nodes: Union[None, int] = None
-    min_impurity_decrease: float = 0.0
-    bootstrap: bool = True
-    oob_score: bool = False
-    n_jobs: Union[int, None] = None
-    random_state: Union[int, None] = None
-    warm_start: bool = False
-    class_weight: Union[
-        None, Literal["balanced", "balanced_subsample"], Dict, List[Dict]
-    ] = None
-    ccp_alpha: float = 0.0
-    max_samples: Union[None, int, float] = None
-=======
->>>>>>> 57b4c172
 
 
 @options_manager.config_scikit_class()
