--- conflicted
+++ resolved
@@ -83,11 +83,7 @@
         return (
             self.idle_time
             and (time() - self.idle_time)
-<<<<<<< HEAD
-            > get_app_settings().DEPLOYMENT_IDLE_TIME
-=======
             > get_app_settings("server").deployment_idle_time
->>>>>>> a88a27f1
         )
 
     def load_functions(self):
