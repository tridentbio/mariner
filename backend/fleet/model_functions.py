"""
The fleet.models module provides a high-level interface for working with various
machine learning algorithms from popular libraries like torch 
and scikit-learn. These algorithms are designed to tackle a range regression and
classification problems on chemical and life science dataset.
"""


import logging
from dataclasses import dataclass
from typing import List, Union

import mlflow
import pandas as pd
from lightning.pytorch.loggers.logger import Logger
from lightning.pytorch.loggers.mlflow import MLFlowLogger
from mlflow.entities.model_registry.model_version import ModelVersion
from pandas import DataFrame
from pydantic import BaseModel

from fleet.base_schemas import (
    BaseModelFunctions,
    FleetModelSpec,
    TorchModelSpec,
)
from fleet.dataset_schemas import (
    DatasetConfigWithPreprocessing,
    TorchDatasetConfig,
)
from fleet.mlflow import load_pipeline, save_pipeline
from fleet.scikit_.model_functions import SciKitFunctions
from fleet.scikit_.schemas import SklearnModelSpec
from fleet.torch_.model_functions import TorchFunctions
from fleet.torch_.schemas import TorchTrainingConfig
from fleet.train.custom_logger import MarinerLogger
from fleet.utils.dataset import (
    check_dataframe_conforms_dataset,
    converts_file_to_dataframe,
)
from mariner.core.aws import download_s3
from mariner.exceptions import InvalidDataframe

LOG = logging.getLogger(__name__)
LOG.setLevel(logging.INFO)


@dataclass
class Result:
    """
    Holds properties created during the :py:func:`fit`.
    """

    mlflow_experiment_id: str
    mlflow_model_version: Union[None, ModelVersion]


def _get_dataframe(
    dataset: Union[None, DataFrame], dataset_uri: Union[None, str]
) -> DataFrame:
    if dataset is None and dataset_uri is None:
        raise ValueError("dataset_uri or dataset must be passed to fit()")
    elif dataset is None and dataset_uri is not None:
        assert dataset_uri.startswith(
            "s3://"
        ), "dataset_uri is invalid: should start with s3://"
        # Splits s3 uri into bucket and object key
        bucket, key = dataset_uri[5:].split("/", 1)
        file = download_s3(key, bucket)
        return converts_file_to_dataframe(file)
    else:
        assert dataset is not None, "dataset_uri or dataset are required"
        return dataset


def fit(
    spec: FleetModelSpec,
    train_config: BaseModel,  # todo: make this type narrower
    mlflow_model_name: str,
    mlflow_experiment_name: str,
    experiment_id: Union[None, int] = None,
    experiment_name: Union[None, str] = None,
    user_id: Union[None, int] = None,
    datamodule_args: Union[None, dict] = None,
    dataset_uri: Union[None, str] = None,
    dataset: Union[None, DataFrame] = None,
):
    """
    Fits a model to a dataset.

    Depending on the spec's class, different machine learning frameworks are used.

    Args:
        spec: the model specification to be trained.
        train_config: configuration train
        mlflow_model_name: model string identifier used to publish the mlflow model name.
        mlflow_experiment_name: mlflow experiment string identifier.
        experiment_id: id of the :py:class:mariner.entities.experiment.Experiment` entity
        experiment_name: name of the :py:class:`mariner.entities.experiment.Experiment`
        user_id: id of the :py:class:`mariner.entities.user.User`.
        datamodule_args: the arguments for the :py:class:`DataModule` used when training
            torch models.
        dataset_uri: S3 URI to download the dataset.
        dataset: A :py:class:`DataFrame`

    Raises:
        RuntimeError: When the experiment creation in mlflow fails.
        ValueError: dataset_uri
    """
    if isinstance(spec, SklearnModelSpec) and isinstance(
        spec.dataset, DatasetConfigWithPreprocessing
    ):
        spec.dataset = spec.dataset.to_dataset_config()
    functions: Union[BaseModelFunctions, None] = None
    try:
        mlflow_experiment_id = mlflow.create_experiment(mlflow_experiment_name)
<<<<<<< HEAD
    except Exception as exc:
        raise RuntimeError("Failed to create mlflow experiment") from exc
    dataset = _get_dataframe(dataset, dataset_uri)
=======
    except Exception as exp:
        LOG.exception(exp)
        raise RuntimeError("Failed to create mlflow experiment") from exp

    if dataset is None and dataset_uri is None:
        raise ValueError("dataset_uri or dataset must be passed to fit()")
    elif dataset is None and dataset_uri is not None:
        assert dataset_uri.startswith(
            "s3://"
        ), "dataset_uri is invalid: should start with s3://"
        # Splits s3 uri into bucket and object key
        bucket, key = dataset_uri[5:].split("/", 1)
        dataset = download_file_as_dataframe(bucket, key)
>>>>>>> c9aa763a
    assert isinstance(dataset, DataFrame), "Dataset must be DataFrame"

    with mlflow.start_run(
        nested=True, experiment_id=mlflow_experiment_id
    ) as run:
        if isinstance(spec, TorchModelSpec):
            functions = TorchFunctions(
                spec=spec,
                dataset=dataset,
            )
            loggers: List[Logger] = [
                MLFlowLogger(
                    run_id=run.info.run_id,
                    experiment_name=mlflow_experiment_name,
                )
            ]
            if (
                experiment_id is not None
                and experiment_name is not None
                and user_id is not None
            ):
                logger = MarinerLogger(
                    experiment_id=experiment_id,
                    experiment_name=experiment_name,
                    user_id=user_id,
                )
                loggers.append(logger)
            else:
                LOG.warning(
                    "Not creating MarinerLogger because experiment_id or experiment_name or user_id are missing"
                )

            functions.loggers = loggers
            assert isinstance(
                train_config, TorchTrainingConfig
            ), f"train_config should be TorchTrainingConfig but is {train_config.__class__}"
            functions.train(
                params=train_config,
                datamodule_args=datamodule_args if datamodule_args else {},
            )
            mlflow_model_version = functions.log_models(
                mlflow_model_name=mlflow_model_name, run_id=run.info.run_id
            )

        elif isinstance(spec, SklearnModelSpec):
            functions = SciKitFunctions(spec, dataset)
            functions.train()
            mlflow_model_version = functions.log_models(
                mlflow_model_name=mlflow_model_name,
                run_id=run.info.run_id,
            )
            functions.val()
        else:
            raise ValueError("Can't find functions for spec")

        save_pipeline(functions.preprocessing_pipeline)

    return Result(
        mlflow_experiment_id=mlflow_experiment_id,
        mlflow_model_version=mlflow_model_version,
    )


def run_test(
    spec: FleetModelSpec,
    mlflow_model_name: str,
    mlflow_model_version: str,
    dataset_uri: Union[None, str] = None,
    dataset: Union[None, DataFrame] = None,
):
    """Tests a model from any of the supported frameworks.

    Metrics are logged in the same mlflow run as the training.

    Args:
        spec: The model and dataset specifications.
        mlflow_model_name: The name of the registered model in mlflow.
        mlflow_model_version: The version of the model.
        dataset_uri(optional): The S3 dataset uri.
        dataset(optional): The dataframe with the dataset. Should have a step
            column.
    """
    if isinstance(spec, SklearnModelSpec) and isinstance(
        spec.dataset, DatasetConfigWithPreprocessing
    ):
        spec.dataset = spec.dataset.to_dataset_config()
    dataset = _get_dataframe(dataset, dataset_uri)
    client = mlflow.MlflowClient()
    model_uri = f"models:/{mlflow_model_name}/{mlflow_model_version}"
    modelversion = client.get_model_version(
        mlflow_model_name, mlflow_model_version
    )
    assert modelversion.run_id, (
        f"missing run_id model with version {mlflow_model_version} at model",
        f"{mlflow_model_name} at Mlflow",
    )
    if isinstance(spec, SklearnModelSpec):
        model = mlflow.sklearn.load_model(model_uri)
        pipeline = load_pipeline(modelversion.run_id)
        functions = SciKitFunctions(
            spec, dataset, model=model, preprocessing_pipeline=pipeline
        )
        with mlflow.start_run(nested=True, run_id=modelversion.run_id):
            functions.test()
    elif isinstance(spec, TorchModelSpec):
        # TODO:
        pass


def check_input(input_: pd.DataFrame, config: TorchDatasetConfig):
    """Checks if the input conforms to the dataset config.

    Args:
        input_: The dataframe with the input data.
        config: The dataset config.

    Raises:
        InvalidDataframe: When the input does not conform to the dataset config.
    """
    broken_checks = check_dataframe_conforms_dataset(input_, config)
    if len(broken_checks) > 0:
        raise InvalidDataframe(
            f"dataframe failed {len(broken_checks)} checks",
            reasons=[
                f"{col_name}: {rule}" for col_name, rule in broken_checks
            ],
        )


def predict(
    spec: FleetModelSpec,
    mlflow_model_name: str,
    mlflow_model_version: str,
    input_: Union[pd.DataFrame, dict],
):
    """Predicts with a model from any of the supported frameworks.

    Args:
        spec: The model and dataset specifications.
        mlflow_model_name: The name of the registered model in mlflow.
        mlflow_model_version: The version of the model.
        input_: The dataframe with the input data.
    """
    client = mlflow.MlflowClient()
    model_uri = f"models:/{mlflow_model_name}/{mlflow_model_version}"
    modelversion = client.get_model_version(
        mlflow_model_name, mlflow_model_version
    )
    assert modelversion.run_id, (
        f"missing run_id model with version {mlflow_model_version} at model",
        f"{mlflow_model_name} at Mlflow",
    )
    pipeline = load_pipeline(modelversion.run_id)

    if isinstance(spec, SklearnModelSpec):
        if isinstance(spec.dataset, DatasetConfigWithPreprocessing):
            spec.dataset = spec.dataset.to_dataset_config()
        model = mlflow.sklearn.load_model(model_uri)
        functions = SciKitFunctions(
            spec, None, model=model, preprocessing_pipeline=pipeline
        )
        return functions.predict(input_)

    elif isinstance(spec, TorchModelSpec):
        model = mlflow.pytorch.load_model(model_uri)
        if not isinstance(input_, pd.DataFrame):
            input_ = pd.DataFrame.from_dict(input_, dtype=float)

        check_input(input_, spec.dataset)

        functions = TorchFunctions(
            spec=spec, model=model, preprocessing_pipeline=pipeline
        )
        return functions.predict(input_)<|MERGE_RESOLUTION|>--- conflicted
+++ resolved
@@ -113,25 +113,10 @@
     functions: Union[BaseModelFunctions, None] = None
     try:
         mlflow_experiment_id = mlflow.create_experiment(mlflow_experiment_name)
-<<<<<<< HEAD
     except Exception as exc:
+        LOG.exception(exc)
         raise RuntimeError("Failed to create mlflow experiment") from exc
     dataset = _get_dataframe(dataset, dataset_uri)
-=======
-    except Exception as exp:
-        LOG.exception(exp)
-        raise RuntimeError("Failed to create mlflow experiment") from exp
-
-    if dataset is None and dataset_uri is None:
-        raise ValueError("dataset_uri or dataset must be passed to fit()")
-    elif dataset is None and dataset_uri is not None:
-        assert dataset_uri.startswith(
-            "s3://"
-        ), "dataset_uri is invalid: should start with s3://"
-        # Splits s3 uri into bucket and object key
-        bucket, key = dataset_uri[5:].split("/", 1)
-        dataset = download_file_as_dataframe(bucket, key)
->>>>>>> c9aa763a
     assert isinstance(dataset, DataFrame), "Dataset must be DataFrame"
 
     with mlflow.start_run(
