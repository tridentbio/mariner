--- conflicted
+++ resolved
@@ -3,20 +3,9 @@
 pylint --extension-pkg-whitelist='pydantic' $@
 PYLINT_RESULT=$?
 
-<<<<<<< HEAD
-if [[ $PYLINT_RESULT > 0 ]]
-then
-  echo  "pylint failed with status $PYLINT_RESULT"
-fi
-
-
-if [[ $PYLINT_RESULT > 0 ]];
-then
-=======
 
 if [[ $PYLINT_RESULT > 0 ]]
 then
   echo  "pylint failed with status $PYLINT_RESULT"
->>>>>>> a88a27f1
   exit 1
 fi