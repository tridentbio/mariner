--- conflicted
+++ resolved
@@ -73,11 +73,8 @@
 sphinx-autobuild = "^2021.3.14"
 sphinx-autopackagesummary = "^1.3"
 pytest-order = "^1.1.0"
-<<<<<<< HEAD
 sphinx-mdinclude = "^0.5.3"
-=======
 pylint-flask-sqlalchemy = "^0.2.0"
->>>>>>> 8313c22c
 
 [tool.isort]
 multi_line_output = 3
