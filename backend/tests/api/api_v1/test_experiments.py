from datetime import datetime
from re import search
from typing import Dict, Generator, List
from urllib.parse import urlencode

import pytest
from fastapi import status
from sqlalchemy.orm import Session
from starlette.status import HTTP_200_OK
from starlette.testclient import TestClient

from mariner.core.config import get_app_settings
from mariner.entities.dataset import Dataset
from mariner.entities.user import User
from mariner.schemas.experiment_schemas import Experiment
from mariner.schemas.model_schemas import Model
from tests.fixtures.dataset import setup_create_dataset, teardown_create_dataset
from tests.fixtures.experiments import setup_experiments, teardown_experiments
from tests.fixtures.model import setup_create_model, teardown_create_model
from tests.fixtures.user import get_random_test_user, get_test_user
from tests.utils.user import authentication_token_from_email
from tests.utils.utils import assert_all_is_number, random_lower_string


@pytest.fixture(scope="module")
def user_fixture(db: Session) -> User:
    return get_random_test_user(db)


@pytest.fixture(scope="module")
def user_headers_fixture(
    client: TestClient, db: Session, user_fixture: User
) -> Dict[str, str]:
    return authentication_token_from_email(
        client=client, email=user_fixture.email, db=db
    )


@pytest.fixture(scope="module")
def user_dataset_fixture(
    client: TestClient, db: Session, user_headers_fixture: Dict[str, str]
):
    ds = setup_create_dataset(
        db, client, user_headers_fixture, name=random_lower_string()
    )
    assert ds is not None
    yield ds
    teardown_create_dataset(db, ds)


@pytest.fixture(scope="module")
def user_model_fixture(
    client: TestClient,
    db: Session,
    user_headers_fixture: Dict[str, str],
    user_dataset_fixture: Dataset,
):
    model = setup_create_model(
        client,
        user_headers_fixture,
        dataset_name=user_dataset_fixture.name,
        model_type="regressor",
    )
    yield model
    teardown_create_model(db, model)


@pytest.mark.long
@pytest.mark.integration
def test_post_experiments(
    client: TestClient,
    mocked_experiment_payload: dict,
    user_headers_fixture: dict,
):
    res = client.post(
        f"{get_app_settings('server').host}/api/v1/experiments/",
        json=mocked_experiment_payload,
        headers=user_headers_fixture,
    )
    assert res.status_code == HTTP_200_OK, res.json()


@pytest.fixture(scope="module")
def user_experiments_fixture(
    db: Session, user_model_fixture: Model
) -> Generator[List[Experiment], None, None]:
    exps = setup_experiments(db, user_model_fixture, num_experiments=3)
    assert len(exps) == 3, "failed in setup of some_experiments fixture"
    yield exps
    teardown_experiments(db, exps)


@pytest.mark.integration  # fixtures use other services
def test_get_experiments(
    client: TestClient,
    user_model_fixture,
    user_experiments_fixture,
    user_headers_fixture,
):
    params = {"modelId": user_model_fixture.id}
    res = client.get(
        f"{get_app_settings('server').host}/api/v1/experiments/",
        params=params,
        headers=user_headers_fixture,
    )
    assert res.status_code == HTTP_200_OK
    body = res.json()
    exps, total = body["data"], body["total"]
    assert (
        total == len(exps) == len(user_experiments_fixture)
    ), "gets all experiments"


@pytest.mark.integration  # fixtures use other services
def test_get_experiments_ordered_by_createdAt_desc_url_encoded(
    client: TestClient,
    user_model_fixture,
    user_experiments_fixture,
    user_headers_fixture,
):
    params = {"modelId": user_model_fixture.id, "orderBy": "-createdAt"}
    querystring = urlencode(params)

    res = client.get(
        f"{get_app_settings('server').host}/api/v1/experiments/?{querystring}",
        params=params,
        headers=user_headers_fixture,
    )
    assert res.status_code == HTTP_200_OK
    body = res.json()
    exps, total = body["data"], body["total"]
    assert (
        len(exps) == len(user_experiments_fixture) == total == 3
    ), "gets all experiments"
    for i in range(len(exps[:-1])):
        current, next = exps[i], exps[i + 1]
        assert datetime.fromisoformat(
            next["createdAt"]
        ) < datetime.fromisoformat(
            current["createdAt"]
        ), "createdAt descending order is not respected"


@pytest.mark.integration  # fixtures use other services
def test_get_experiments_ordered_by_createdAt_desc(
    client: TestClient,
    user_model_fixture,
    user_experiments_fixture,
    user_headers_fixture,
):
    params = {"modelId": user_model_fixture.id, "orderBy": "-createdAt"}

    res = client.get(
        f"{get_app_settings('server').host}/api/v1/experiments/",
        params=params,
        headers=user_headers_fixture,
    )
    assert res.status_code == HTTP_200_OK
    body = res.json()
    exps, total = body["data"], body["total"]
    assert (
        len(exps) == len(user_experiments_fixture) == total == 3
    ), "gets all experiments"
    for i in range(len(exps[:-1])):
        current, next = exps[i], exps[i + 1]
        assert datetime.fromisoformat(
            next["createdAt"]
        ) < datetime.fromisoformat(
            current["createdAt"]
        ), "createdAt descending order is not respected"


@pytest.mark.integration  # fixtures use other services
def test_get_experiments_ordered_by_createdAt_asc_url_encoded(
    client: TestClient,
    user_model_fixture,
    user_experiments_fixture,
    user_headers_fixture,
):
    params = {"modelId": user_model_fixture.id, "orderBy": "+createdAt"}
    querystring = urlencode(params)

    res = client.get(
        f"{get_app_settings('server').host}/api/v1/experiments/?{querystring}",
        headers=user_headers_fixture,
    )
    assert res.status_code == HTTP_200_OK
    body = res.json()
    exps, total = body["data"], body["total"]
    assert (
        len(exps) == len(user_experiments_fixture) == total == 3
    ), "gets all experiments"
    for i in range(len(exps[:-1])):
        current, next = exps[i], exps[i + 1]
        assert datetime.fromisoformat(
            next["createdAt"]
        ) > datetime.fromisoformat(
            current["createdAt"]
        ), "createdAt ascending order is not respected"


@pytest.mark.integration  # fixtures use other services
def test_get_experiments_by_stage(
    client: TestClient,
    user_model_fixture,
    user_experiments_fixture,
    user_headers_fixture,
):
    params = {
        "modelId": user_model_fixture.id,
        "page": 0,
        "perPage": 15,
        "stage": ["SUCCESS"],
    }
    res = client.get(
        f"{get_app_settings('server').host}/api/v1/experiments",
        params=params,
        headers=user_headers_fixture,
    )
    body = res.json()
    assert res.status_code == HTTP_200_OK, (
        "Request failed with body: %r" % body
    )
    exps, total = body["data"], body["total"]
    for exp in exps:
        assert exp["stage"] == "SUCCESS", "experiment out of stage filter"

    assert (
        len(exps) == total == 2
    ), "request failed to get the 2 out 3 successfull experiments"


@pytest.mark.integration
def test_post_update_metrics_unauthorized(
    client: TestClient, db: Session, some_experiment: Experiment
):
    user_id = get_test_user(db).id
    metrics_update = {
        "type": "epochMetrics",
        "data": {"metrics": [], "epoch": 1},
        "experimentId": some_experiment.id,
        "experimentName": "",
        "userId": user_id,
    }
    res = client.post(
        f"{get_app_settings('server').host}/api/v1/experiments/epoch_metrics",
        json=metrics_update,
    )
    assert res.status_code == status.HTTP_403_FORBIDDEN


@pytest.mark.integration  # fixtures use other services
def test_post_update_metrics_sucess(
    client: TestClient,
    db: Session,
    some_experiment: Experiment,
):
    user_id = get_test_user(db).id
    metrics_update = {
        "type": "epochMetrics",
        "data": {"metrics": [], "epoch": 1},
        "experimentId": some_experiment.id,
        "experimentName": "",
        "userId": user_id,
    }
    res = client.post(
        f"{get_app_settings('server').host}/api/v1/experiments/epoch_metrics",
        json=metrics_update,
        headers={
<<<<<<< HEAD
            "Authorization": f"Bearer {get_app_settings().APPLICATION_SECRET}"
=======
            "Authorization": f"Bearer {get_app_settings('secrets').application_secret}"
>>>>>>> a88a27f1
        },
    )
    assert res.status_code == status.HTTP_200_OK


@pytest.mark.integration
def test_get_experiments_metrics_for_model_version(
    client: TestClient,
    user_model_fixture,
    user_experiments_fixture,
    user_headers_fixture,
):
    model_version_id = user_model_fixture.versions[0].id

    res = client.get(
        f"{get_app_settings('server').host}/api/v1/experiments/{model_version_id}/metrics",
        headers=user_headers_fixture,
    )

    assert res.status_code == HTTP_200_OK, (
        "Request failed with body: %r" % res.json()
    )

    experiments_metrics: List[dict] = res.json()
    assert len(experiments_metrics) == len(
        user_experiments_fixture
    ), "Number of experiments with metrics doesn't match the number of user experiments"

    for experiment_metrics in experiments_metrics:
        assert (
            experiment_metrics["modelVersionId"] == model_version_id
        ), "Experiment metrics have incorrect model version id"

        if experiment_metrics["stage"] == "SUCCESS":
            assert isinstance(
                experiment_metrics["history"], dict
            ), "Experiment metrics are not present for successful experiment"

            for key, value in experiment_metrics["history"].items():
                assert key == "epochs" or bool(
                    search(r"^(train|val|test)\/\w+\/", key)
                ), f"Invalid metric name: {key}"

                assert_all_is_number(value)<|MERGE_RESOLUTION|>--- conflicted
+++ resolved
@@ -14,7 +14,10 @@
 from mariner.entities.user import User
 from mariner.schemas.experiment_schemas import Experiment
 from mariner.schemas.model_schemas import Model
-from tests.fixtures.dataset import setup_create_dataset, teardown_create_dataset
+from tests.fixtures.dataset import (
+    setup_create_dataset,
+    teardown_create_dataset,
+)
 from tests.fixtures.experiments import setup_experiments, teardown_experiments
 from tests.fixtures.model import setup_create_model, teardown_create_model
 from tests.fixtures.user import get_random_test_user, get_test_user
@@ -267,11 +270,7 @@
         f"{get_app_settings('server').host}/api/v1/experiments/epoch_metrics",
         json=metrics_update,
         headers={
-<<<<<<< HEAD
-            "Authorization": f"Bearer {get_app_settings().APPLICATION_SECRET}"
-=======
             "Authorization": f"Bearer {get_app_settings('secrets').application_secret}"
->>>>>>> a88a27f1
         },
     )
     assert res.status_code == status.HTTP_200_OK
