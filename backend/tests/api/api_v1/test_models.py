--- conflicted
+++ resolved
@@ -179,11 +179,7 @@
     some_model: Model,
 ):
     res = client.get(
-<<<<<<< HEAD
-        f"{get_app_settings().API_V1_STR}/models/",
-=======
         f"{get_app_settings('server').host}/api/v1/models/",
->>>>>>> a88a27f1
         headers=normal_user_token_headers,
     )
     assert res.status_code == HTTP_200_OK
