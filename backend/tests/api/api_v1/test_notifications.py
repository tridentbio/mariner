--- conflicted
+++ resolved
@@ -88,13 +88,7 @@
     assert got_notification["message"] == expected_notification["message"]
     assert "events" in got_notification
     assert len(got_notification["events"]) == 1
-<<<<<<< HEAD
-    expected_url = f"{get_app_settings().WEBAPP_URL}/models/{some_model_integration.id}#training"
-=======
-    expected_url = (
-        f"{get_app_settings('webapp').url}/models/{some_model_integration.id}#training"
-    )
->>>>>>> a88a27f1
+    expected_url = f"{get_app_settings('webapp').url}/models/{some_model_integration.id}#training"
     assert got_notification["events"][0]["url"] == expected_url
 
 
