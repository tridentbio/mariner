from contextlib import contextmanager
from typing import Any, Dict, Literal

import pytest
from fastapi.testclient import TestClient
from sqlalchemy.orm.session import Session

from mariner.core.config import get_app_settings
from mariner.entities.dataset import Dataset
from mariner.entities.deployment import ShareStrategy
from mariner.entities.model import Model
from mariner.schemas.deployment_schemas import (
    Deployment,
    DeploymentCreateRepo,
    PermissionCreateRepo,
)
from mariner.stores.deployment_sql import deployment_store
from tests.fixtures.deployments import mock_deployment
from tests.fixtures.model import setup_create_model_db, teardown_create_model
from tests.fixtures.user import get_random_test_user, get_test_user
from tests.utils.utils import random_lower_string


@pytest.fixture(scope="module")
def deployment_fixture(
    client: TestClient,
    normal_user_token_headers: dict[str, str],
    some_model: Model,
) -> Deployment:
    """Deployment fixture. Owner: default test_user"""
    deployment_data = mock_deployment(some_model)
    response = client.post(
        f"{get_app_settings().API_V1_STR}/deployments/",
        json=deployment_data,
        headers=normal_user_token_headers,
    )
    return Deployment(**response.json())


@contextmanager
def create_temporary_deployment(
    db: Session,
    share_by: Literal["user", "org", "public", None],
    dataset: Dataset,
    owner: Literal["test_user", "random_user"] = "random_user",
):
    """Create a deployment temporaly and delete it after the test.
    You can set the owner and a share mode to be shared with default test_user.

    Recommendations:
        - use with "with" statement to delete the deployment after the clause ends.
        - if you just need a deployment to test_user without any sharing, use
        the "deployment" fixture instead.

    Args:
        db: SQLAlchemy session.
        share_by: Share mode to be shared with test_user.
        dataset: Dataset to be used in the deployment.
        owner: Owner of the deployment. Defaults to "random_user".

    Return:
        Deployment: Deployment created.
    """
    some_model: Model = setup_create_model_db(db, dataset, owner)
    test_user = get_test_user(db)
    deployment = deployment_store.create(
        db=db,
        obj_in=DeploymentCreateRepo(
            created_by_id=some_model.created_by_id,
            name=random_lower_string(),
            model_version_id=some_model.versions[0].id,
            prediction_rate_limit_value=100,
            share_strategy=(
                ShareStrategy.PUBLIC if share_by == "public" else ShareStrategy.PRIVATE
            ),
        ),
    )
    deployment = Deployment.from_orm(deployment)

    if share_by not in ["public", None]:
        permission = {
            "user": PermissionCreateRepo(
                deployment_id=deployment.id,
                user_id=test_user.id,
            ),
            "org": PermissionCreateRepo(
                deployment_id=deployment.id,
                organization=f'@{test_user.email.split("@")[1]}',
            ),
        }
        deployment_store.create_permission(db, permission[share_by])

    yield deployment
    teardown_create_model(db, some_model, skip_mlflow=True)


@pytest.mark.integration
@pytest.mark.parametrize("another_user_share_mode", ("user", "org", "public"))
def test_get_deployments(
    db: Session,
    client: TestClient,
    normal_user_token_headers: Dict[str, str],
    some_dataset: Dataset,
    another_user_share_mode: Literal["user", "org", "public"],
) -> None:
    """Test to route to get deployments. Should return a list of deployments.
    GET route should return all deployments that user has access and match filters.

    Deployments that user has access:
     - Deployments shared with user by other users.
     - Deployments shared with user's organization (email sufix).
     - Deployments with public mode. (only if publicMode filter is not "exclude")

    Args:
        db: SQLAlchemy session.
        client: FastAPI test client.
        normal_user_token_headers: Authorization header.
        some_dataset: Dataset fixture to be used in the deployment.
        another_user_share_mode:
            Share mode to be shared with test_user in each case test.
    """
    with create_temporary_deployment(
        db, another_user_share_mode, some_dataset
    ) as some_deployment:
        query = None
        if another_user_share_mode == "public":
            query = {"publicMode": "only"}

        r = client.get(
            f"{get_app_settings().API_V1_STR}/deployments",
            headers=normal_user_token_headers,
            params=query,
        )
        assert r.status_code == 200
        payload = r.json()
        assert isinstance(payload["data"], list)
        assert any(
            [some_deployment.id == d["id"] for d in payload["data"]]
        ), "Should have the created deployment in the list."


@pytest.mark.integration
def test_get_my_deployments(
    db: Session,
    client: TestClient,
    normal_user_token_headers: Dict[str, str],
    deployment_fixture: Deployment,
) -> None:
    """Test to route to get deployments with created_by_id filter.
    Should return a list of deployments created by user.

    Args:
        db: SQLAlchemy session.
        client: FastAPI test client.
        normal_user_token_headers: Authorization header.
        deployment_fixture
    """
    r = client.get(
        f"{get_app_settings().API_V1_STR}/deployments",
        headers=normal_user_token_headers,
        params={"accessMode": "owned"},
    )
    assert r.status_code == 200
    payload = r.json()
    assert isinstance(payload["data"], list)
    assert any(
        [deployment_fixture.id == d["id"] for d in payload["data"]]
    ), "Should have the created deployment in the list."


@pytest.mark.integration
def test_create_deployment(
    db: Session,
    client: TestClient,
    some_model: Model,
    normal_user_token_headers: Dict[str, str],
) -> None:
    """Test create deployment route. Should create a deployment in the database.

    Args:
        db: SQLAlchemy session.
        client: FastAPI test client.
        some_model: Model fixture.
        normal_user_token_headers: Authorization header.
    """
    deployment_data = mock_deployment(some_model, share_strategy="public")
    response = client.post(
        f"{get_app_settings().API_V1_STR}/deployments/",
        json=deployment_data,
        headers=normal_user_token_headers,
    )
    assert response.status_code == 200
    payload = response.json()
    deployment = deployment_store.get(db, payload["id"])
    assert deployment.name == deployment_data["name"]

    db_data = deployment_store.get(db, payload["id"])
    assert bool(db_data), "Should have created the deployment in the database."
    assert db_data.name == deployment_data["name"], "Should have the same name."


@pytest.mark.integration
def test_update_deployment(
    client: TestClient,
    normal_user_token_headers: Dict[str, str],
    deployment_fixture: Deployment,
) -> None:
    """Test update deployment route. Should update the deployment in the database.

    Args:
        client: FastAPI test client.
        normal_user_token_headers: Authorization header.
        deployment_fixture.
    """
    updated_deployment = {"name": "Updated Name", "share_strategy": "public"}
    r = client.put(
        f"{get_app_settings().API_V1_STR}/deployments/{deployment_fixture.id}",
        json=updated_deployment,
        headers=normal_user_token_headers,
    )
    assert r.status_code == 200
    payload = r.json()
    assert payload["name"] == "Updated Name", "Should have updated the name."
    assert payload["shareStrategy"] == "public", "Should have updated to public."
    assert bool(
        payload["shareUrl"]
    ), "Should have a share url after updating to public."


@pytest.mark.integration
def test_delete_deployment(
    db: Session,
    client: TestClient,
    normal_user_token_headers: Dict[str, str],
    some_dataset: Dataset,
) -> None:
    """Test delete deployment route. GET route should not return the deleted deployment.

    Args:
        db: SQLAlchemy session.
        client: FastAPI test client.
        normal_user_token_headers: Authorization header.
        some_dataset: Dataset fixture to be used in the deployment.
    """
    with create_temporary_deployment(
        db, "public", some_dataset, "test_user"
    ) as some_deployment:
        r = client.delete(
            f"{get_app_settings().API_V1_STR}/deployments/{some_deployment.id}",
            headers=normal_user_token_headers,
        )
        assert r.status_code == 200
        payload = r.json()
        assert payload["id"] == some_deployment.id

        r = client.get(
            f"{get_app_settings().API_V1_STR}/deployments",
            headers=normal_user_token_headers,
            params={"publicMode": "only", "name": some_deployment.name},
        )
        assert r.status_code == 200
        payload = r.json()
        assert all(
            [some_deployment.id != d["id"] for d in payload["data"]]
        ), "Should not have the deployment in the list since it was deleted."


@pytest.mark.integration
def test_create_permission(
    client: TestClient,
    normal_user_token_headers: Dict[str, str],
    db: Session,
    deployment_fixture: Deployment,
) -> None:
    """Test create permission route. Should create a permission in the database.
    GET route should return the deployment with the permission.

    Args:
        client: FastAPI test client.
        normal_user_token_headers: Authorization header.
        db: SQLAlchemy session.
        deployment_fixture.
    """
    test_user = get_random_test_user(db)
    permission_data = PermissionCreateRepo(
        deployment_id=deployment_fixture.id, user_id=test_user.id
    )
    r = client.post(
        f"{get_app_settings().API_V1_STR}/deployments/create-permission",
        json=permission_data.dict(exclude_none=True),
        headers=normal_user_token_headers,
    )
    assert r.status_code == 200
    payload = r.json()
    assert payload["id"] == deployment_fixture.id

    r = client.get(
        f"{get_app_settings().API_V1_STR}/deployments",
        headers=normal_user_token_headers,
        params={"name": deployment_fixture.name, "created_by_id": test_user.id},
    )
    payload = r.json()

    for api_deployment in payload["data"]:
        if api_deployment["id"] == deployment_fixture.id:
            assert test_user.id in api_deployment["usersIdAllowed"]


@pytest.mark.integration
def test_delete_permission(
    client: TestClient,
    normal_user_token_headers: Dict[str, str],
    db: Session,
    deployment_fixture: Deployment,
) -> None:
    """Test delete permission route. Should delete a permission in the database.
    GET route should not return the deployment after deleting the permission.

    Args:
        client: FastAPI test client.
        normal_user_token_headers: Authorization header.
        db: SQLAlchemy session.
        deployment_fixture.
    """
    test_user = get_random_test_user(db)
    permission_data = PermissionCreateRepo(
        deployment_id=deployment_fixture.id, user_id=test_user.id
    )
    r = client.post(
        f"{get_app_settings().API_V1_STR}/deployments/create-permission",
        json=permission_data.dict(exclude_none=True),
        headers=normal_user_token_headers,
    )
    assert r.status_code == 200
    payload = r.json()
    assert payload["id"] == deployment_fixture.id

    r = client.post(
        f"{get_app_settings().API_V1_STR}/deployments/delete-permission",
        json=permission_data.dict(),
        headers=normal_user_token_headers,
    )
    assert r.status_code == 200
    payload = r.json()
    assert payload["id"] == deployment_fixture.id

    r = client.get(
        f"{get_app_settings().API_V1_STR}/deployments",
        headers=normal_user_token_headers,
        params={"name": deployment_fixture.name, "accessMode": "owned"},
    )
    payload = r.json()

    for api_deployment in payload["data"]:
        if api_deployment["id"] == deployment_fixture.id:
            assert test_user.id not in api_deployment["usersIdAllowed"]


@pytest.mark.integration
def test_get_public_deployment(
    db: Session,
    client: TestClient,
    some_dataset: Dataset,
    normal_user_token_headers: Dict[str, str],
) -> None:
    """Test get public deployment route. Should return the deployment.
    Public deployment should be accessible by anyone by shareUrl property.

    Args:
        client: FastAPI test client.
        normal_user_token_headers: Authorization header.
        db: SQLAlchemy session.
        some_dataset: Dataset fixture to be used in the deployment.
    """
    with create_temporary_deployment(
        db, None, some_dataset, "test_user"
    ) as some_deployment:
        # Update to public to get the share url.
        updated_deployment = {"share_strategy": "public"}
        r = client.put(
            f"{get_app_settings().API_V1_STR}/deployments/{some_deployment.id}",
            json=updated_deployment,
            headers=normal_user_token_headers,
        )
        assert r.status_code == 200
        deployment = r.json()
        public_url = deployment["shareUrl"]
        assert bool(public_url), "Should have a public url after updating to public."

        token = ".".join(public_url.split("/")[-3:])
<<<<<<< HEAD
        r = client.get(f"{settings.API_V1_STR}/deployments/public/{token}")
=======
        r = client.get(f"{get_app_settings().API_V1_STR}/deployments/public/{token}")
>>>>>>> 28f05f1e

        assert (
            r.status_code == 200
        ), "Should be accessible by anyone without authorization."

        payload = r.json()
        assert payload["id"] == some_deployment.id, "Should have the same id."
        assert payload["name"] == some_deployment.name, "Should have the same name."


@pytest.fixture(scope="module")
def predict_req_data():
    return {
        "smiles": [
            "CCCC",
            "CCCCC",
            "CCCCCCC",
        ],
        "mwt": [3, 1, 9],
    }


@pytest.mark.integration
def test_post_make_prediction(
    client: TestClient,
    normal_user_token_headers: Dict[str, str],
    some_deployment: Deployment,
    predict_req_data: Dict[str, Any],
):
    r = client.post(
        f"{get_app_settings().API_V1_STR}/deployments/{some_deployment.id}/predict",
        json=predict_req_data,
        headers=normal_user_token_headers,
    )
    assert (
        r.status_code == 404
    ), "Should not find the deployment instance on ray since it's not running."

    r = client.put(
        f"{get_app_settings().API_V1_STR}/deployments/{some_deployment.id}",
        json={
            "share_strategy": "public",
            "prediction_rate_limit_value": 1,
            "prediction_rate_limit_unit": "day",
            "status": "active",
        },
        headers=normal_user_token_headers,
    )
    assert r.status_code == 200, "Should update deployment instance status to active."

    r = client.post(
        f"{get_app_settings().API_V1_STR}/deployments/{some_deployment.id}/predict",
        json=predict_req_data,
        headers=normal_user_token_headers,
    )
    assert r.status_code == 200
    payload = r.json()
    assert "tpsa" in payload, "'tpsa' column should be in prediction"
    assert isinstance(payload["tpsa"], list), "'tpsa' column should be a list"

    r = client.post(
        f"{get_app_settings().API_V1_STR}/deployments/{some_deployment.id}/predict",
        json=predict_req_data,
        headers=normal_user_token_headers,
    )
    assert (
        r.status_code == 429
    ), "Should return 429 status code when rate limit is exceeded"<|MERGE_RESOLUTION|>--- conflicted
+++ resolved
@@ -388,11 +388,7 @@
         assert bool(public_url), "Should have a public url after updating to public."
 
         token = ".".join(public_url.split("/")[-3:])
-<<<<<<< HEAD
-        r = client.get(f"{settings.API_V1_STR}/deployments/public/{token}")
-=======
         r = client.get(f"{get_app_settings().API_V1_STR}/deployments/public/{token}")
->>>>>>> 28f05f1e
 
         assert (
             r.status_code == 200
