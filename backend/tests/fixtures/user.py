from sqlalchemy.orm import Session

from mariner.core.config import get_app_settings
from mariner.core.security import get_password_hash
from mariner.entities.user import User
from mariner.schemas.user_schemas import UserCreateBasic
from mariner.stores.user_sql import user_store
from tests.utils.utils import random_lower_string


def get_test_user(db: Session) -> User:
<<<<<<< HEAD
    user = user_store.get_by_email(
        db, email=get_app_settings().EMAIL_TEST_USER
    )
=======
    user = user_store.get_by_email(db, email=get_app_settings("test").email_test_user)
>>>>>>> a88a27f1
    if not user:
        user = user_store.create(
            db,
            obj_in=UserCreateBasic(
                email=get_app_settings("test").email_test_user, password="123456"
            ),
        )
    assert user is not None
    return user


def get_random_test_user(db: Session) -> User:
    hashed_password = get_password_hash("123456")
    user = User(
        email=f"{random_lower_string()}@domain.com",
        is_active=True,
        is_superuser=True,
        hashed_password=hashed_password,
    )
    db.add(user)
    db.flush()
    db.refresh(user)
    db.commit()
    return user<|MERGE_RESOLUTION|>--- conflicted
+++ resolved
@@ -9,18 +9,15 @@
 
 
 def get_test_user(db: Session) -> User:
-<<<<<<< HEAD
     user = user_store.get_by_email(
-        db, email=get_app_settings().EMAIL_TEST_USER
+        db, email=get_app_settings("test").email_test_user
     )
-=======
-    user = user_store.get_by_email(db, email=get_app_settings("test").email_test_user)
->>>>>>> a88a27f1
     if not user:
         user = user_store.create(
             db,
             obj_in=UserCreateBasic(
-                email=get_app_settings("test").email_test_user, password="123456"
+                email=get_app_settings("test").email_test_user,
+                password="123456",
             ),
         )
     assert user is not None
