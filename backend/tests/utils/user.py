--- conflicted
+++ resolved
@@ -17,11 +17,8 @@
     data = {"username": email, "password": password}
 
     r = client.post(
-<<<<<<< HEAD
-        f"{get_app_settings().API_V1_STR}/login/access-token", data=data
-=======
-        f"{get_app_settings('server').host}/api/v1/login/access-token", data=data
->>>>>>> a88a27f1
+        f"{get_app_settings('server').host}/api/v1/login/access-token",
+        data=data,
     )
     response = r.json()
     auth_token = response["access_token"]
