# To see what the make can do in this project
# run make `help`

# Default target to run
.DEFAULT_GOAL:=help

# docker compose prefix command (useful to run with
# different environments or docker compose configurations
DOCKER_COMPOSE = docker compose -f docker-compose.yml -f docker-compose.override.yml

# the main services needed to interact with the application
CORE_SERVICES = db mlflowdb mlflow ray-head ray-worker backend webapp

# a variable to control what services are passed as input to some commands
SERVICES = all

# Allows to pass extra arguments to some commands.
ARGS =

# Files to check if it's needed to reinstall dependencies
BACKEND_DEPENDENCY_FILES = backend/pyproject.toml backend/poetry.lock
WEBAPP_DEPENDENCY_FILES = webapp/package.json webapp/package-lock.json


##@ Dependencies


.PHONY: webapp-install
webapp-install: webapp/package-lock.json         ## Install dependencies to run webapp locally and run webapp tools
	cd webapp &&\
		npm ci


.PHONY: backend-install
backend-install: backend/poetry.lock       ## Install dependencies to run backend locally and run it's CLI tools
	cd backend &&\
		poetry install &&\
		poetry run install_deps_cpu

.PHONY: help
help:                   ## Display this help
	@awk 'BEGIN {FS = ":.*##"; printf "\nUsage:\n  make \033[36m<target>\033[0m\n\nTargets:\n"} /^[a-zA-Z_-]+:.*?##/ { printf "  \033[36m%-20s\033[0m %s\n", $$1, $$2 }' $(MAKEFILE_LIST)


.PHONY: ps
ps:                   ## Gets all services status
	$(DOCKER_COMPOSE) ps
	

.PHONY: logs
logs:                   ## Watches logs from running services. The variable SERVICE controls the services to attach, and defaults to all running
ifeq ($(SERVICES),all)
	$(DOCKER_COMPOSE) logs --follow $(ARGS)
else
	$(DOCKER_COMPOSE) logs --follow $(SERVICES) $(ARGS)
endif


.PHONY: build
build:                  ## Builds needed local images to run application.
	$(DOCKER_COMPOSE) build --parallel backend webapp
	$(DOCKER_COMPOSE) build --parallel ray-head ray-worker mlflow mlflowdb db


.PHONY: build-backend
build-backend:
	$(DOCKER_COMPOSE) build backend
	$(DOCKER_COMPOSE) build --parallel ray-head ray-worker mlflow mlflowdb db


.PHONY: create-admin
create-admin:           ## Creates default "admin@mariner.trident.bio" with "123456" password
	$(DOCKER_COMPOSE) run --entrypoint "python -c 'from mariner.db.init_db import create_admin_user; create_admin_user()'" backend

.PHONY: create-test-user
create-test-user:       ## Creates default user (from `email_test_user` attribute) with "123456" password
	$(DOCKER_COMPOSE) run --entrypoint "python -c 'from mariner.db.init_db import create_test_user; create_test_user()'" backend

.PHONE: start-backend
start-backend:         ## Builds and starts backend
	$(DOCKER_COMPOSE) build backend
	$(DOCKER_COMPOSE) up --wait backend

.PHONY: start-backend-local
start-backend-local:        ## Runs backend locally
	$(DOCKER_COMPOSE) up --wait db mlflowdb
	cd backend &&\
		export FILE=$(mktemp); cat .env .env.secret > $FILE && \
		RESTART=true poetry run dotenv -f $FILE run python -m api.main


.PHONY: start
start:                  ## Starts services (without building them explicitly)
	$(DOCKER_COMPOSE) up --wait $(CORE_SERVICES) 


.PHONY: stop
stop:                   ## Stops running docker-compose services
	$(DOCKER_COMPOSE) stop


.PHONY: migrate-backend
migrate-backend:        ## Runs mariner alembic migrations
	$(DOCKER_COMPOSE) run --entrypoint "alembic upgrade head" backend


.PHONY: migrate-mlflow
migrate-mlflow:         ## Runs mlflow alembic migrations
	$(DOCKER_COMPOSE) run mlflow mlflow db upgrade postgresql://postgres:123456@mlflowdb:5432/app


.PHONY: migrate
migrate: migrate-backend migrate-mlflow   ## Runs all migrations

.PHONY: test-backend
test-backend: build start-backend          ## Runs all tests in the backend (integration and unit)
	$(DOCKER_COMPOSE) exec backend pytest $(ARGS)


.PHONY: test-backend-unit
test-backend-unit: start-backend          ## Runs backend unit tests
	$(DOCKER_COMPOSE) exec backend pytest -m 'not integration' $(ARGS)


.PHONY: test-webapp-unit
test-webapp-unit: webapp-install ## Runs webapp unit tests
	cd webapp && npm run test:unit


.PHONY: test-integration
test-integration: start-backend ## Runs unit tests
	$(DOCKER_COMPOSE) exec backend pytest -m 'integration' $(ARGS)


.PHONY: e2e-test
e2e-test: start create-admin create-test-user


.PHONY: pre-commit
pre-commit:  ## Runs pre-commit hooks (formatting, linting and unit testing)
	pre-commit


.PHONY: pre-commit-install
pre-commit-install:     ## Installs pre-commit as a git hook in .git directory
	pip install pre-commit && pre-commit install


.PHONY: pre-commit-uninstall
pre-commit-uninstall:   ## Removes pre-commit managed git hooks from .git directory
	pre-commit uninstall


.PHONY: fix
fix: ## Runs code styling fixing scripts
	pre-commit run --hook-stage manual

.PHONY: publish
publish: ## Parse RELEASE.md file into mariner events that will show up as notifications
	cd backend &&\
		cat RELEASES.md | $(DOCKER_COMPOSE) run --entrypoint 'python -m mariner.changelog publish' backend

SPHINX_OPTS = -a -W -c ../docs
.PHONY: build-docs-local
build-docs-local: ## Builds the documentation
	cd backend &&\
		poetry run \
		dotenv -f .env run \
		sphinx-build -a $(SPHINX_OPTS) ../docs/source ../build

.PHONY: build-docs 
build-docs: ## Builds the documentation
		sphinx-build backend -a $(SPHINX_OPTS) ../docs/source ../build

.PHONY: live-docs 
live-docs:  ## Runs the documentation server.
	docker compose run --service-ports --entrypoint sphinx-autobuild backend --port 8001 --open-browser --watch . $(SPHINX_OPTS) ../docs/source ../build

.PHONY: live-docs-local
live-docs-local:  ## Runs the documentation server.
	cd backend&&\
		poetry run \
		dotenv -f .env.secret -f .env run \
<<<<<<< HEAD
		sphinx-autobuild --port 8001 --open-browser -a --watch .. $(SPHINX_OPTS) ../docs/source ../build
=======
		sphinx-autobuild --port 8000 --open-browser -a --watch . $(SPHINX_OPTS) ../docs/source ../build



.PHONY: jupyter
jupyter:  ## Starts jupyter on the backend container
	docker run -p 8888:8888 -v ./backend:/app:z --entrypoint bash -i --tty  --network host --env-file backend/.env mariner-backend





>>>>>>> 8313c22c
<|MERGE_RESOLUTION|>--- conflicted
+++ resolved
@@ -181,19 +181,7 @@
 	cd backend&&\
 		poetry run \
 		dotenv -f .env.secret -f .env run \
-<<<<<<< HEAD
 		sphinx-autobuild --port 8001 --open-browser -a --watch .. $(SPHINX_OPTS) ../docs/source ../build
-=======
-		sphinx-autobuild --port 8000 --open-browser -a --watch . $(SPHINX_OPTS) ../docs/source ../build
-
-
-
 .PHONY: jupyter
 jupyter:  ## Starts jupyter on the backend container
-	docker run -p 8888:8888 -v ./backend:/app:z --entrypoint bash -i --tty  --network host --env-file backend/.env mariner-backend
-
-
-
-
-
->>>>>>> 8313c22c
+	docker run -p 8888:8888 -v ./backend:/app:z --entrypoint bash -i --tty  --network host --env-file backend/.env mariner-backend