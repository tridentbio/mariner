--- conflicted
+++ resolved
@@ -88,9 +88,6 @@
     return registered_model
 
 
-<<<<<<< HEAD
-def get_model_by_uri(model_uri: str) -> CustomModel:
-=======
 def get_model_by_uri(model_uri: str):
     """The uri specifying the model.
 
@@ -100,7 +97,6 @@
     Returns:
         torch instance of the model.
     """
->>>>>>> 8af643be
     mlflowmodel = mlflow.pytorch.load_model(model_uri)
     return mlflowmodel
 
