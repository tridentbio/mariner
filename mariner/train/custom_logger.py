"""
Custom pytorch lightning loggers
"""
import logging
import time
from typing import Dict, List

import requests
from pytorch_lightning.loggers.base import LightningLoggerBase
from pytorch_lightning.utilities.rank_zero import rank_zero_only

from mariner.core.config import settings

LOG = logging.getLogger(__name__)


class AppLogger(LightningLoggerBase):
    """
    Custom logger that sends the metrics collected to the mariner API
    through HTTP requests. The API saves the metrics and forwards to the
    user if online.
    """

    running_history: Dict[str, List[float]]
    experiment_id: int
    experiment_name: str
    user_id: int
    last_sent_at: float = 0

    def __init__(self, experiment_id: int, experiment_name: str, user_id: int):
        self.running_history = {}
        self.experiment_id = experiment_id
        self.experiment_name = experiment_name
        self.user_id = user_id

    @property
    def name(self):
        return "MarinerLogger"

    @property
    def version(self):
        return "0.1"

    def make_contextualized_data(self):
        """Creates base request payload based on instance members"""
        return {
            "experimentName": self.experiment_name,
            "experimentId": self.experiment_id,
            "userId": self.user_id,
        }

    @rank_zero_only
    def log_hyperparams(self, params):
        """Send hyperparams

        Args:
            params (Any): hyperparams to be send to the mariner API
        """
        self.send(params, "hyperparams")

    @rank_zero_only
    def log_metrics(self, metrics, step):
        """Send metrics

        Args:
            metrics (dict): dictionary with metrics
            step (int): step
        """
        data = {
            "metrics": {},
            "epoch": metrics["epoch"] if "epoch" in metrics else None,
        }
        for metric_name, metric_value in metrics.items():
            if metric_name not in self.running_history:
                self.running_history[metric_name] = []
            self.running_history[metric_name].append(metric_value)
            data["metrics"][metric_name] = metric_value
        self.send(data, "epochMetrics")

    @rank_zero_only
    def save(self):
        pass

    def send(self, msg, msg_type, force=False):
<<<<<<< HEAD
=======
        """Sends a message to the mariner API

        Only sends message after 5 seconds from previously sent one

        Args:
            msg (dict): request payload
            msg_type (str): type of the message
            force (bool): if the request should be sent even under threshold time
        """
        if not force and time.time() - self.last_sent_at < 5:
            return
>>>>>>> 2034fe4a
        data = self.make_contextualized_data()
        data["type"] = msg_type
        data["data"] = msg
        try:
            res = requests.post(
                f"{settings.SERVER_HOST}/api/v1/experiments/epoch_metrics",
                json=data,
                headers={"Authorization": f"Bearer {settings.APPLICATION_SECRET}"},
            )
            if res.status_code != 200:
                LOG.warning(
                    "POST %s failed with status %s\n%r",
                    f"{settings.SERVER_HOST}/api/v1/experiments/epoch_metrics",
                    res.status_code,
                    res.json(),
                )

            self.last_sent_at = time.time()

        except (requests.ConnectionError, requests.ConnectTimeout):
            LOG.error(
                f"Failed metrics to {settings.SERVER_HOST}/api/v1/experiments"
                '/epoch_metrics. Make sure the env var "SERVER_HOST" is populated in '
                "the ray services, and that it points to the mariner backend"
            )
        except Exception as exp:
            LOG.error("Failed to send data from custom logger")
            LOG.error(exp)

    @rank_zero_only
    def finalize(self, status):
        if status != "success":
            raise Exception(f"training finised unsuccessfull, with status {status}")
        data = {"metrics": {}}
        for metric_name, metric_values in self.running_history.items():
            data["metrics"][metric_name] = metric_values[-1]
        data["history"] = self.running_history
        self.send(data, "metrics", force=True)<|MERGE_RESOLUTION|>--- conflicted
+++ resolved
@@ -81,21 +81,13 @@
     def save(self):
         pass
 
-    def send(self, msg, msg_type, force=False):
-<<<<<<< HEAD
-=======
+    def send(self, msg, msg_type):
         """Sends a message to the mariner API
-
-        Only sends message after 5 seconds from previously sent one
 
         Args:
             msg (dict): request payload
             msg_type (str): type of the message
-            force (bool): if the request should be sent even under threshold time
         """
-        if not force and time.time() - self.last_sent_at < 5:
-            return
->>>>>>> 2034fe4a
         data = self.make_contextualized_data()
         data["type"] = msg_type
         data["data"] = msg
@@ -133,4 +125,4 @@
         for metric_name, metric_values in self.running_history.items():
             data["metrics"][metric_name] = metric_values[-1]
         data["history"] = self.running_history
-        self.send(data, "metrics", force=True)+        self.send(data, "metrics")