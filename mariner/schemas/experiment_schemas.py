--- conflicted
+++ resolved
@@ -40,11 +40,8 @@
     epochs: int
     batch_size: Optional[int] = None
     checkpoint_config: MonitoringConfig
-<<<<<<< HEAD
     optimizer: Optimizer
-=======
     early_stopping_config: EarlyStoppingConfig
->>>>>>> 41a869c9
 
 
 ExperimentStage = Literal["NOT RUNNING", "RUNNING", "SUCCESS", "ERROR"]
