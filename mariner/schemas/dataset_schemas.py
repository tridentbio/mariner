--- conflicted
+++ resolved
@@ -294,11 +294,7 @@
     errors: Optional[Dict[str, Union[List[str], str]]] = None
 
 
-<<<<<<< HEAD
-class DatasetProcessStatusEventPayload(BaseModel):
-=======
 class DatasetProcessStatusEventPayload(ApiBaseModel):
->>>>>>> eaaabe08
     """Dataset process status event payload type.
 
     Used in the dataset process to send the status of the
