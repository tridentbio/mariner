"""
This module defines the schemas pertinent to model related features
"""
from datetime import datetime
from typing import List, Literal, Optional, Union

from mlflow.entities.model_registry.registered_model import RegisteredModel
from pydantic import BaseModel

from mariner.schemas.api import ApiBaseModel, PaginatedApiQuery, utc_datetime
from mariner.schemas.dataset_schemas import Dataset
from mariner.schemas.user_schemas import User
from model_builder.layers_schema import FeaturizersArgsType, LayersArgsType
from model_builder.model import CustomModel
from model_builder.schemas import LossType, ModelSchema


class ModelVersion(ApiBaseModel):
    """A version of model architecture in the registry"""

    id: int
    model_id: int
    name: str
    description: Union[str, None] = None
    mlflow_version: Union[str, None] = None
    mlflow_model_name: str
    config: ModelSchema
    created_at: utc_datetime
    updated_at: datetime

    def build_torch_model(self):
        """Gets a untrained ``CustomModel`` instance based on the config
        of this version"""

        return CustomModel(self.config)

    def get_mlflow_uri(self):
        """Gets the mlflow model uri to load this model"""
        return f"models:/{self.mlflow_model_name}/{self.mlflow_version}"


class ModelFeaturesAndTarget(ApiBaseModel):
<<<<<<< HEAD
=======
    """
    Represent a column used by the model
    """

>>>>>>> 11d41e3a
    model_id: Union[int, None] = None
    column_name: str
    column_type: Literal["feature", "target"]


class Model(ApiBaseModel):
    """
    Represents a group of model versions in the registry
    """

    id: int
    name: str
    mlflow_name: str
    description: Optional[str] = None
    created_by_id: int
    created_by: Optional[User] = None
    dataset_id: Optional[int] = None
    dataset: Optional[Dataset] = None
    versions: List[ModelVersion]
    columns: List[ModelFeaturesAndTarget]
    created_at: datetime
    updated_at: datetime

    _loaded: Optional[RegisteredModel] = None

    def get_version(self, version: Union[str, int]) -> Optional[ModelVersion]:
        """Gets a model version with version string ``version``

        Args:
            version: string or number of the version

        Returns:
            ModelVersion if it's found
        """
        for version_item in self.versions:
            if version_item.name == version:
                return version_item
        return None

    def get_model_uri(self, version: Optional[Union[str, int]] = None):
        """Gets the model uri of a version

        The the model uri of the version of this model with version equals ``version``
        or the latest one

        Args:
            version: string or int version representation
        """
        if not version:
            version = self.versions[-1].mlflow_version
        return f"models:/{self.mlflow_name}/{version}"


class ModelsQuery(PaginatedApiQuery):
    """
    Query to get models

    ``q`` can be a description or a name
    """

    q: Optional[str] = None
    dataset_id: Optional[int] = None


class ModelCreateRepo(BaseModel):
    """
    Model insertion object
    """

    dataset_id: int
    name: str
    created_by_id: int
    columns: List[ModelFeaturesAndTarget]
    mlflow_name: str
    description: Union[str, None] = None
<<<<<<< HEAD


class ModelUpdateRepo(Model):
    pass
=======
>>>>>>> 11d41e3a


class ModelCreate(ApiBaseModel):
    """
    Model create for the user
    """

    name: str
    model_description: Optional[str] = None
    model_version_description: Optional[str] = None
    config: ModelSchema


class ModelVersionCreateRepo(BaseModel):
<<<<<<< HEAD
=======
    """
    Model version insertion object
    """

>>>>>>> 11d41e3a
    mlflow_version: Union[str, None] = None
    description: Union[str, None] = None
    mlflow_model_name: str
    model_id: int
    name: str
    config: ModelSchema


class ModelVersionUpdateRepo(BaseModel):
    """
    Model version update object
    """

    mlflow_version: str


class ComponentAnnotation(ApiBaseModel):
    """
    Gives extra information about the layer/featurizer
    """

    docs_link: Optional[str]
    docs: Optional[str]
    output_type: Optional[str]
    class_path: str
    type: Literal["featurizer", "layer"]


class ComponentOption(ComponentAnnotation):
    """
    Describes an option to be used in the ModelSchema.layers or ModelSchema.featurizers
    """

    component: Union[LayersArgsType, FeaturizersArgsType]


ModelOptions = List[ComponentOption]


class LossOption(ApiBaseModel):
    """
    Option of loss function
    """

    key: LossType
    label: str<|MERGE_RESOLUTION|>--- conflicted
+++ resolved
@@ -40,13 +40,10 @@
 
 
 class ModelFeaturesAndTarget(ApiBaseModel):
-<<<<<<< HEAD
-=======
     """
     Represent a column used by the model
     """
 
->>>>>>> 11d41e3a
     model_id: Union[int, None] = None
     column_name: str
     column_type: Literal["feature", "target"]
@@ -122,13 +119,6 @@
     columns: List[ModelFeaturesAndTarget]
     mlflow_name: str
     description: Union[str, None] = None
-<<<<<<< HEAD
-
-
-class ModelUpdateRepo(Model):
-    pass
-=======
->>>>>>> 11d41e3a
 
 
 class ModelCreate(ApiBaseModel):
@@ -143,13 +133,10 @@
 
 
 class ModelVersionCreateRepo(BaseModel):
-<<<<<<< HEAD
-=======
     """
     Model version insertion object
     """
 
->>>>>>> 11d41e3a
     mlflow_version: Union[str, None] = None
     description: Union[str, None] = None
     mlflow_model_name: str
