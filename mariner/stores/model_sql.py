from typing import List, Optional

from fastapi.encoders import jsonable_encoder
from sqlalchemy.orm.session import Session
from sqlalchemy.sql import and_

from mariner.entities.model import Model, ModelFeaturesAndTarget, ModelVersion
from mariner.schemas.model_schemas import (
    ModelCreateRepo,
    ModelVersionCreateRepo,
    ModelVersionUpdateRepo,
)
from mariner.stores.base_sql import CRUDBase


<<<<<<< HEAD
class CRUDModel(CRUDBase[Model, ModelCreateRepo, ModelUpdateRepo]):
=======
class CRUDModel(CRUDBase[Model, ModelCreateRepo, None]):
>>>>>>> 11d41e3a
    def get_by_name(self, db: Session, name: str, user_id: int) -> Model:
        return (
            db.query(Model)
            .filter(and_(Model.name == name, Model.created_by_id == user_id))
            .first()
        )

    def remove_by_name(self, db: Session, name: str):
        obj = db.query(Model).filter(Model.name == name).first()
        if obj:
            db.delete(obj)
            db.commit()
        return obj

    def get_by_name_from_user(self, db: Session, user_id: int, name: str) -> Model:
        model = (
            db.query(Model)
            .filter(Model.created_by_id == user_id)
            .filter(Model.name == name)
            .first()
        )
        return model

    def get_paginated(
        self,
        db: Session,
        page: int,
        per_page: int,
        created_by_id: Optional[int] = None,
        q: Optional[str] = None,
    ) -> tuple[List[Model], int]:
        sql_query = db.query(Model)
        if created_by_id:
            sql_query = sql_query.filter(Model.created_by_id == created_by_id)
        if q:
            sql_query = sql_query.filter(Model.name.startswith(q))
        total = sql_query.count()
        sql_query = sql_query.limit(per_page)
        sql_query = sql_query.offset(per_page * page)
        result = sql_query.all()
        return result, total

    def create_model_version(
        self, db: Session, version_create: ModelVersionCreateRepo
    ) -> ModelVersion:
        obj_in_data = jsonable_encoder(version_create)
        db_obj = ModelVersion(**obj_in_data)  # type: ignore
        db.add(db_obj)
        db.commit()
        db.refresh(db_obj)
        return db_obj

    def create(self, db: Session, obj_in: ModelCreateRepo):
        relations = ["columns"]
        obj_in_dict = obj_in.dict()
        model_data = {k: obj_in_dict[k] for k in obj_in_dict if k not in relations}
        db_obj = Model(**model_data)

        if obj_in.columns:
            db_obj.columns = [
                ModelFeaturesAndTarget(
                    column_name=col.column_name, column_type=col.column_type
                )
                for col in obj_in.columns
            ]

        db.add(db_obj)
        db.commit()
        db.refresh(db_obj)

        return db_obj

    def delete_by_id(self, db: Session, model_id: int) -> None:
        db.query(Model).filter(Model.id == model_id).delete()
        db.commit()

    def get_model_version(self, db: Session, id: int) -> Optional[ModelVersion]:
        return db.query(ModelVersion).filter(ModelVersion.id == id).first()

    def update_model_version(
        self, db: Session, version_id: int, obj_in: ModelVersionUpdateRepo
    ):
        version = db.query(ModelVersion).filter(ModelVersion.id == version_id).first()
        for key, value in obj_in.dict().items():
            setattr(version, key, value)
        db.add(version)
        db.flush()


model_store = CRUDModel(Model)<|MERGE_RESOLUTION|>--- conflicted
+++ resolved
@@ -13,11 +13,7 @@
 from mariner.stores.base_sql import CRUDBase
 
 
-<<<<<<< HEAD
-class CRUDModel(CRUDBase[Model, ModelCreateRepo, ModelUpdateRepo]):
-=======
 class CRUDModel(CRUDBase[Model, ModelCreateRepo, None]):
->>>>>>> 11d41e3a
     def get_by_name(self, db: Session, name: str, user_id: int) -> Model:
         return (
             db.query(Model)
