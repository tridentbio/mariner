--- conflicted
+++ resolved
@@ -11,8 +11,6 @@
 
 import mlflow
 import ray
-from mlflow.entities.model_registry.model_version import \
-    ModelVersion as MlflowModelVersion
 from sqlalchemy.orm.session import Session
 
 import mariner.events as events_ctl
@@ -76,52 +74,8 @@
         exception = task.exception()
         done = task.done()
         if not done:
-<<<<<<< HEAD
-            raise Exception("Task is not done")
-        if not exception:
-            try:
-                best_model_info: MlflowModelVersion = task.result()
-                model_store.update_model_version(
-                    db,
-                    version_id=experiment.model_version_id,
-                    obj_in=ModelVersionUpdateRepo(
-                        mlflow_version=best_model_info.version
-                    ),
-                )
-            except Exception as exception:
-                LOG.error(exception)
-                stack_trace = str(exception)
-                experiment_store.update(
-                    db,
-                    obj_in=ExperimentUpdateRepo(stage="ERROR", stack_trace=stack_trace),
-                    db_obj=experiment,
-                )
-            finally:
-                experiment_store.update(
-                    db, obj_in=ExperimentUpdateRepo(stage="SUCCESS"), db_obj=experiment
-                )
-                asyncio.ensure_future(
-                    get_websockets_manager().send_message(  # noqa
-                        user_id=experiment.created_by_id,
-                        message=WebSocketMessage(
-                            type="update-running-metrics",
-                            data=UpdateRunningData(
-                                experiment_id=experiment_id,
-                                experiment_name=experiment.experiment_name,
-                                stage="SUCCESS",
-                                running_history=get_exp_manager().get_running_history(
-                                    experiment.id
-                                ),
-                            ),
-                        ),
-                    )
-                )
-
-        else:
-=======
             raise RuntimeError("Task is not done")
         if exception:
->>>>>>> 41a869c9
             LOG.error(exception)
             stack_trace = str(exception)
             experiment_store.update(
