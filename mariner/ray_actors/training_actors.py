--- conflicted
+++ resolved
@@ -58,12 +58,8 @@
             dataset: dataset to perform the experiment
         """
         modelconfig = self.experiment.model_version.config
-<<<<<<< HEAD
         model = CustomModel(config=modelconfig)
-        model.set_training_parameters(self.request)
-=======
-        model = CustomModel(config=modelconfig, lr=self.request.learning_rate)
->>>>>>> a0139424
+        model.set_training_parameters(self.request.optimizer)
         df = dataset.get_dataframe()
         datamodule = DataModule(
             config=modelconfig,
