"""
Models controller. Responsible for exposing model tracking
functions working under the defined business rules.
"""

import traceback
from typing import Any, List, Literal, Optional, Tuple, Union, get_type_hints
from uuid import uuid4

import mlflow
import mlflow.exceptions
import pandas as pd
import pytorch_lightning as pl
import torch
from sqlalchemy.orm.session import Session
from torch_geometric.loader import DataLoader

from mariner.core import mlflowapi
from mariner.entities.user import User as UserEntity
from mariner.exceptions import (
    DatasetNotFound,
    ModelNameAlreadyUsed,
    ModelNotFound,
    ModelVersionNotFound,
)
from mariner.exceptions.model_exceptions import (
    InvalidDataframe,
    ModelVersionNotTrained,
)
<<<<<<< HEAD
from mariner.logger import logger
=======
>>>>>>> 41a869c9
from mariner.schemas.api import ApiBaseModel
from mariner.schemas.model_schemas import (
    ComponentOption,
    Model,
    ModelCreate,
    ModelCreateRepo,
    ModelFeaturesAndTarget,
    ModelOptions,
    ModelSchema,
    ModelsQuery,
    ModelVersion,
    ModelVersionCreateRepo,
)
from mariner.stores.dataset_sql import dataset_store
from mariner.stores.model_sql import model_store
from mariner.validation.functions import is_valid_smiles_series
from model_builder import generate, layers_schema
from model_builder.dataset import CustomDataset
from model_builder.model import CustomModel
from model_builder.schemas import DatasetConfig, SmileDataType
from model_builder.utils import get_class_from_path_string


def get_model_and_dataloader(
    db: Session, config: ModelSchema
) -> tuple[pl.LightningModule, DataLoader]:
<<<<<<< HEAD
    dataset_entity = dataset_store.get_by_name(db, config.dataset.name)
    assert dataset_entity, f"No dataset found with name {config.dataset.name}"
    df = dataset_entity.get_dataframe()
    dataset = CustomDataset(
        data=df,
        feature_columns=config.dataset.feature_columns,
        featurizers_config=config.featurizers,
    )
=======
    """Gets the CustomModel and the DataLoader needed to train
    a model

    Args:
        db: connection to the database
        config: model config

    Returns:
        tuple[pl.LightningModule, DataLoader]
    """
    dataset_entity = dataset_store.get_by_name(db, config.dataset.name)
    assert dataset_entity, f"No dataset found with name {config.dataset.name}"
    df = dataset_entity.get_dataframe()
    dataset = CustomDataset(data=df, config=config)
>>>>>>> 41a869c9
    dataloader = DataLoader(dataset, batch_size=1)
    model = CustomModel(config)
    return model, dataloader


class ForwardCheck(ApiBaseModel):
    """Response to a request to check if a model version forward works"""

    stack_trace: Optional[str] = None
    output: Optional[Any] = None


def naive_check_forward_exception(db: Session, config: ModelSchema) -> ForwardCheck:
    """Given a model config, run it through a small set of the dataset
    and return the exception if any. It does not mean the training will
    run smoothly for all examples of the dataset, but it gives some
    confidence about the model trainability"""
    try:
        model, dataloader = get_model_and_dataloader(db, config)
        sample = next(iter(dataloader))
        output = model(sample)
        return ForwardCheck(output=output)
    except:  # noqa E722 pylint: disable=W0702
        lines = traceback.format_exc()
        return ForwardCheck(stack_trace=lines)


def create_model(
    db: Session,
    user: UserEntity,
    model_create: ModelCreate,
) -> Model:
    r"""
    Creates a model and a model version if passed with a
    non-existing `model_create.name`, otherwise creates a
    new model version.
    Triggers the creation of a RegisteredModel and a ModelVersion
    in MLFlow API's
    """
    client = mlflowapi.create_tracking_client()
    dataset = dataset_store.get_by_name(db, model_create.config.dataset.name)
    if not dataset:
        raise DatasetNotFound()

    # Handle case where model_create.name refers to existing model
    existingmodel = model_store.get_by_name(db, model_create.name, user_id=user.id)
    if existingmodel:
        model_store.create_model_version(
            db,
            ModelVersionCreateRepo(
                mlflow_version=None,
                mlflow_model_name=existingmodel.mlflow_name,
                model_id=existingmodel.id,
                name=model_create.config.name,
                config=model_create.config,
                description=model_create.model_version_description,
            ),
        )
        return Model.from_orm(existingmodel)
<<<<<<< HEAD

    # Handle cases of creating a new model in the registry
    mlflow_name = f"{user.id}-{model_create.name}-{uuid4()}"

=======

    # Handle cases of creating a new model in the registry
    mlflow_name = f"{user.id}-{model_create.name}-{uuid4()}"

>>>>>>> 41a869c9
    try:
        mlflowapi.create_registered_model(
            client,
            name=mlflow_name,
            description=model_create.model_description,
        )
    except mlflow.exceptions.MlflowException as exp:
        if exp.error_code == mlflow.exceptions.RESOURCE_ALREADY_EXISTS:
            raise ModelNameAlreadyUsed(
                "A model with that name is already in use by mlflow"
<<<<<<< HEAD
            )
=======
            ) from exp
>>>>>>> 41a869c9
        raise

    model = model_store.create(
        db,
        obj_in=ModelCreateRepo(
            name=model_create.name,
            description=model_create.model_description,
            mlflow_name=mlflow_name,
            created_by_id=user.id,
            dataset_id=dataset.id,
            columns=[
                ModelFeaturesAndTarget.construct(
                    column_name=feature_col.name,
                    column_type="feature",
                )
                for feature_col in model_create.config.dataset.feature_columns
            ]
            + [
                ModelFeaturesAndTarget.construct(
                    column_name=model_create.config.dataset.target_column.name,
                    column_type="target",
                )
            ],
        ),
    )
    model_store.create_model_version(
        db,
        ModelVersionCreateRepo(
            mlflow_version=None,
            mlflow_model_name=mlflow_name,
            model_id=model.id,
            name=model_create.config.name,
            config=model_create.config,
            description=model_create.model_version_description,
        ),
    )

    model = Model.from_orm(model)
    return model


def get_models(db: Session, query: ModelsQuery, current_user: UserEntity):
    """Get all registered models"""
    models, total = model_store.get_paginated(
        db,
        created_by_id=current_user.id,
        per_page=query.per_page,
        page=query.page,
        q=query.q,
    )
    parsed_models = [Model.from_orm(model) for model in models]
    return parsed_models, total


def get_documentation_link(class_path: str) -> Optional[str]:
    """Create documentation link for the class_paths of pytorch
    and pygnn objects"""

    def is_from_pygnn(class_path: str) -> bool:
        return class_path.startswith("torch_geometric.")

    def is_from_pytorch(class_path: str) -> bool:
        return class_path.startswith("torch.")

    if is_from_pygnn(class_path):
        return f"https://pytorch-geometric.readthedocs.io/en/latest/modules/nn.html#{class_path}"  # noqa: E501
    elif is_from_pytorch(class_path):
        return f"https://pytorch.org/docs/stable/generated/torch.nn.Linear.html#{class_path}"  # noqa: E501
    return None


def get_annotations_from_cls(cls_path: str) -> ComponentOption:
    """Gives metadata information of the component implemented by `cls_path`"""
    docs_link = get_documentation_link(cls_path)
    cls = get_class_from_path_string(cls_path)
    try:
        docs = generate.sphinxfy(cls_path)
    except generate.EmptySphinxException:
        docs = cls_path
    forward_type_hints = {}
    if "forward" in dir(cls):
        forward_type_hints = get_type_hints(getattr(cls, "forward"))
    elif "__call__" in dir(cls):
        forward_type_hints = get_type_hints(getattr(cls, "__call__"))
    output_type_hint = forward_type_hints.pop("return", None)
    return ComponentOption.construct(
        docs_link=docs_link,
        docs=docs,
        output_type=str(output_type_hint) if output_type_hint else None,
        class_path=cls_path,
        type=None,  # type: ignore
        component=None,  # type: ignore
    )


def get_model_options() -> ModelOptions:
    """Gets all component (featurizers and layer) options supported by the system,
    along with metadata about each"""
    layer_types = [layer.name for layer in generate.layers]
    featurizer_types = [f.name for f in generate.featurizers]

    def get_summary(
        cls_path: str,
    ) -> Union[None, layers_schema.LayersArgsType, layers_schema.FeaturizersArgsType]:
        for schema_exported in dir(layers_schema):
            if (
                schema_exported.endswith("Summary")
                and not schema_exported.endswith("ForwardArgsSummary")
                and not schema_exported.endswith("ConstructorArgsSummary")
            ):
                class_def = getattr(layers_schema, schema_exported)
                instance = class_def()
                if instance.type and instance.type == cls_path:
                    return instance
        raise RuntimeError(f"Schema for {cls_path} not found")

    component_annotations: List[ComponentOption] = []

    def make_component(class_path: str, type_: Literal["layer", "featurizer"]):
        summary = get_summary(class_path)
        assert summary, f"class Summary of {class_path} should not be None"
        option = get_annotations_from_cls(class_path)
        option.type = type_
        option.component = summary
        return option

    for class_path in layer_types:
        component_annotations.append(make_component(class_path, "layer"))

    for class_path in featurizer_types:
        component_annotations.append(make_component(class_path, "featurizer"))

    return component_annotations


class PredictRequest(ApiBaseModel):
    """Payload of a prediction request"""

    user_id: int
    model_version_id: int
    model_input: Any


InvalidReason = Literal["invalid-smiles-series"]


def _check_dataframe_conforms_dataset(
    df: pd.DataFrame, dataset_config: DatasetConfig
) -> List[Tuple[str, InvalidReason]]:
    """Checks if dataframe conforms to data types specified in dataset_config

    Args:
        df: dataframe to be checked
        dataset_config: model builder dataset configuration used in model building
    """
    column_configs = dataset_config.feature_columns + [dataset_config.target_column]
    result: List[Tuple[str, InvalidReason]] = []
    for column_config in column_configs:
        data_type = column_config.data_type
        if isinstance(data_type, SmileDataType):
            series = df[column_config.name]
            if not is_valid_smiles_series(series):
                result.append((column_config.name, "invalid-smiles-series"))
    return result


def get_model_prediction(db: Session, request: PredictRequest) -> torch.Tensor:
    """(Slowly) Loads a model version and apply it to a sample input

    Args:
        db: Session with the database
        request: prediction request data

    Returns:
        torch.Tensor: model output

    Raises:
        ModelVersionNotFound: If the version from request.model_version_id
        is not in the database
        InvalidDataframe: If the dataframe fails one or more checks
    """
    modelversion = ModelVersion.from_orm(
        model_store.get_model_version(db, request.model_version_id)
    )
    if not modelversion:
        raise ModelVersionNotFound()
    if not modelversion.mlflow_version:
        raise ModelVersionNotTrained()
    df = pd.DataFrame.from_dict(request.model_input, dtype=float)
    broken_checks = _check_dataframe_conforms_dataset(df, modelversion.config.dataset)
    if len(broken_checks) > 0:
        raise InvalidDataframe(
            f"dataframe failed {len(broken_checks)} checks",
            reasons=[f"{col_name}: {rule}" for col_name, rule in broken_checks],
        )
    dataset = CustomDataset(data=df, config=modelversion.config, target=False)
    dataloader = DataLoader(dataset, batch_size=len(df))
    modelinput = next(iter(dataloader))
    pyfuncmodel = mlflowapi.get_model_by_uri(modelversion.get_mlflow_uri())
    return pyfuncmodel(modelinput)


def get_model_version(db: Session, user: UserEntity, model_id: int) -> Model:
    """Gets a single model version"""
    modeldb = model_store.get(db, model_id)
    if not modeldb or modeldb.created_by_id != user.id:
        raise ModelNotFound()
    model = Model.from_orm(modeldb)
    model.load_from_mlflow()
    return model


def delete_model(db: Session, user: UserEntity, model_id: int) -> Model:
    """Deletes a model and all it's artifacts"""
    model = model_store.get(db, model_id)
    if not model or model.created_by_id != user.id:
        raise ModelNotFound()
<<<<<<< HEAD
    parsed_model = Model.from_orm(model)
    client = mlflow.tracking.MlflowClient()
    client.delete_registered_model(parsed_model.mlflow_name)
=======
    client = mlflow.tracking.MlflowClient()
    client.delete_registered_model(model.mlflow_name)
    parsed_model = Model.from_orm(model)
>>>>>>> 41a869c9
    model_store.delete_by_id(db, model_id)
    return parsed_model<|MERGE_RESOLUTION|>--- conflicted
+++ resolved
@@ -27,10 +27,6 @@
     InvalidDataframe,
     ModelVersionNotTrained,
 )
-<<<<<<< HEAD
-from mariner.logger import logger
-=======
->>>>>>> 41a869c9
 from mariner.schemas.api import ApiBaseModel
 from mariner.schemas.model_schemas import (
     ComponentOption,
@@ -57,16 +53,6 @@
 def get_model_and_dataloader(
     db: Session, config: ModelSchema
 ) -> tuple[pl.LightningModule, DataLoader]:
-<<<<<<< HEAD
-    dataset_entity = dataset_store.get_by_name(db, config.dataset.name)
-    assert dataset_entity, f"No dataset found with name {config.dataset.name}"
-    df = dataset_entity.get_dataframe()
-    dataset = CustomDataset(
-        data=df,
-        feature_columns=config.dataset.feature_columns,
-        featurizers_config=config.featurizers,
-    )
-=======
     """Gets the CustomModel and the DataLoader needed to train
     a model
 
@@ -81,7 +67,6 @@
     assert dataset_entity, f"No dataset found with name {config.dataset.name}"
     df = dataset_entity.get_dataframe()
     dataset = CustomDataset(data=df, config=config)
->>>>>>> 41a869c9
     dataloader = DataLoader(dataset, batch_size=1)
     model = CustomModel(config)
     return model, dataloader
@@ -141,17 +126,10 @@
             ),
         )
         return Model.from_orm(existingmodel)
-<<<<<<< HEAD
 
     # Handle cases of creating a new model in the registry
     mlflow_name = f"{user.id}-{model_create.name}-{uuid4()}"
 
-=======
-
-    # Handle cases of creating a new model in the registry
-    mlflow_name = f"{user.id}-{model_create.name}-{uuid4()}"
-
->>>>>>> 41a869c9
     try:
         mlflowapi.create_registered_model(
             client,
@@ -162,11 +140,7 @@
         if exp.error_code == mlflow.exceptions.RESOURCE_ALREADY_EXISTS:
             raise ModelNameAlreadyUsed(
                 "A model with that name is already in use by mlflow"
-<<<<<<< HEAD
-            )
-=======
             ) from exp
->>>>>>> 41a869c9
         raise
 
     model = model_store.create(
@@ -384,14 +358,8 @@
     model = model_store.get(db, model_id)
     if not model or model.created_by_id != user.id:
         raise ModelNotFound()
-<<<<<<< HEAD
-    parsed_model = Model.from_orm(model)
-    client = mlflow.tracking.MlflowClient()
-    client.delete_registered_model(parsed_model.mlflow_name)
-=======
     client = mlflow.tracking.MlflowClient()
     client.delete_registered_model(model.mlflow_name)
     parsed_model = Model.from_orm(model)
->>>>>>> 41a869c9
     model_store.delete_by_id(db, model_id)
     return parsed_model