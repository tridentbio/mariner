import asyncio
import datetime
import json
import logging
from typing import List, Tuple

from fastapi.datastructures import UploadFile
from fastapi.encoders import jsonable_encoder
from sqlalchemy.orm.session import Session

from api.websocket import WebSocketMessage, get_websockets_manager
from mariner.core.aws import download_s3, upload_s3_compressed
from mariner.core.config import settings
from mariner.entities.dataset import Dataset as DatasetEntity
from mariner.entities.user import User
from mariner.exceptions import (
    DatasetAlreadyExists,
    DatasetNotFound,
    NotCreatorOwner,
)
from mariner.ray_actors.dataset_transforms import DatasetTransforms
from mariner.schemas.dataset_schemas import (
    ColumnsDescription,
    ColumnsMeta,
    Dataset,
    DatasetCreate,
    DatasetCreateRepo,
    DatasetProcessStatusEventPayload,
    DatasetsQuery,
    DatasetUpdate,
    DatasetUpdateRepo,
)
from mariner.stores.dataset_sql import dataset_store
from mariner.tasks import TaskView, get_manager
from mariner.utils import is_compressed

DATASET_BUCKET = settings.AWS_DATASETS
LOG = logging.getLogger(__name__)


def get_my_datasets(
    db: Session, current_user: User, query: DatasetsQuery
) -> Tuple[List[Dataset], int]:
    """Fetches datasets owned by the current user

    Args:
        db (Session):
            database session
        current_user (User):
            current user (from token payload)
        query (DatasetsQuery):
            query parameters

    Returns:
        Tuple[List[Dataset], int]: datasets and total number of datasets
    """
    query.created_by_id = current_user.id
    datasets, total = dataset_store.get_many_paginated(db, query)
    return datasets, total


def get_my_dataset_by_id(db: Session, current_user: User, dataset_id: int) -> Dataset:
    """Fetches a dataset owned by the current user by id

    Args:
        db (Session): database session
        current_user (User): current user (from token payload)
        dataset_id (int): dataset id

    Raises:
        DatasetNotFound: if dataset does not exist
        NotCreatorOwner: if current user is not the creator of the dataset

    Returns:
        Dataset: dataset object
    """
    dataset = dataset_store.get(db, dataset_id)
    if dataset is None:
        raise DatasetNotFound()
    if current_user.id != dataset.created_by_id:
        raise NotCreatorOwner()
    return Dataset.from_orm(dataset)


async def process_dataset(
    db: Session, dataset_id: int, columns_metadata: List[ColumnsDescription]
) -> DatasetProcessStatusEventPayload:
    """Processes a dataset by id and columns metadata

       Process occurs in the ray actor and the result is saved in the database

    Args:
        db (Session): database session
        dataset_id (int): dataset id
        columns_metadata (List[ColumnsDescription]):
            list of columns with metadata defined by the user

    Returns:
        DatasetProcessStatusEventPayload:
            object with the dataset and a message describing the result of the process
    """
    dataset = dataset_store.get(db, dataset_id)
<<<<<<< HEAD
    try:
        file = download_s3(key=dataset.data_url, bucket=DATASET_BUCKET)

        # Send the file to the ray actor by chunks
        chunk_size = settings.APPLICATION_CHUNK_SIZE
        dataset_ray_transformer = DatasetTransforms.remote(is_compressed(file))
        for chunk in iter(lambda: file.read(chunk_size), b""):
            await dataset_ray_transformer.write_dataset_buffer.remote(chunk)
        await dataset_ray_transformer.set_is_dataset_fully_loaded.remote(True)

        (
            rows,
            columns,
            _,
        ) = await dataset_ray_transformer.get_entity_info_from_csv.remote()

        # Apply split indexes in dataset
        await dataset_ray_transformer.apply_split_indexes.remote(
            split_type=dataset.split_type,
            split_target=dataset.split_target,
            split_column=dataset.split_column,
        )
=======
    assert dataset
    file = download_s3(key=dataset.data_url, bucket=DATASET_BUCKET)
>>>>>>> a81f3a1f

        # Upload dataset to s3 again with the new split indexes
        data_url, filesize = await dataset_ray_transformer.upload_s3.remote(
            old_data_url=dataset.data_url
        )
        # Check data types of columns and check if columns_metadata is valid
        # If there is no errors, columns of type "categorical" are updated
        (
            columns_metadata,
            errors,
        ) = await dataset_ray_transformer.check_data_types.remote(columns_metadata)

        if errors:
            # If there are errors, the dataset is updated with the errors
            # The errors are sent to the frontend by websocket
            dataset_update = DatasetUpdateRepo(
                id=dataset.id,
                bytes=filesize,
                columns=columns,
                rows=rows,
                data_url=data_url,
                columns_metadata=columns_metadata,
                stats=[],
                updated_at=datetime.datetime.now(),
                ready_status="failed",
                errors=errors,
            )
            dataset = dataset_store.update(db, dataset, dataset_update)
            db.flush()

            error_str = "; ".join(errors["columns"])
            event = DatasetProcessStatusEventPayload(
                dataset_id=dataset.id,
                message=(
                    f"error on dataset creation while checking"
                    f' column types of dataset "{dataset.name}": {error_str}'
                ),
                dataset=dataset,
            )

            return event

        stats = await dataset_ray_transformer.get_dataset_summary.remote(
            columns_metadata
        )

        # If there are no errors, the dataset is updated with the new columns_metadata
        # The dataset is ready to be used and a success message is sent to the frontend
        dataset_update = DatasetUpdateRepo(
            id=dataset.id,
            bytes=filesize,
            columns=columns,
            rows=rows,
            data_url=data_url,
            columns_metadata=columns_metadata,
            stats=stats if isinstance(stats, dict) else jsonable_encoder(stats),
            updated_at=datetime.datetime.now(),
            ready_status="ready",
            errors=None,
        )

        dataset = dataset_store.update(db, dataset, dataset_update)
        db.flush()
        event = DatasetProcessStatusEventPayload(
            dataset_id=dataset.id,
            message=f'dataset "{dataset.name}" created successfully',
            dataset=dataset,
        )
        return event

    except Exception as e:
        LOG.error(f'Unexpected error while processing dataset "{dataset.name}":\n{e}')
        # Handle unexpected errors
        dataset_update = DatasetUpdateRepo(
            id=dataset.id,
            ready_status="failed",
            errors={"log": ["Unexpected error.", str(e)]},
        )

        dataset = dataset_store.update(db, dataset, dataset_update)
        db.flush()

        event = DatasetProcessStatusEventPayload(
            dataset_id=dataset.id,
            message="Unexpected error while processing dataset.",
            dataset=dataset,
        )
        return event


def start_process(
    db: Session, dataset: DatasetEntity, columns_metadata: List[ColumnsDescription]
):
    """Triggers the processing of a dataset, adding it to the task manager

    When the task is finished, a message is sent to the user via websocket
    All the processing is done in a separate thread
    so the user can continue using the application

    Args:
        db (Session): database session
        dataset (Dataset): dataset to be processed
        columns_metadata (List[ColumnsDescription]):
            list of columns with metadata defined by the user
    """
    task = asyncio.create_task(
        process_dataset(db=db, dataset_id=dataset.id, columns_metadata=columns_metadata)
    )

    def finish_task(task: asyncio.Task, _):
        """Callback function to be called when the task is finished

        Args:
            task (asyncio.Task): task that was finished
            _ (_type_): unused parameter
        """
        asyncio.ensure_future(
            get_websockets_manager().send_message(
                user_id=dataset.created_by_id,
                message=WebSocketMessage(
                    data=task.result(), type="dataset-process-finish"
                ),
            )
        )

    get_manager("dataset").add_new_task(
        TaskView(id=dataset.id, user_id=dataset.created_by_id, task=task),
        finish_task,
    )


async def create_dataset(
    db: Session, current_user: User, data: DatasetCreate
) -> Dataset:
    """Creates a new dataset and triggers the processing of it

    Args:
        db (Session): database session
        current_user (User): user that is creating the dataset
        data (DatasetCreate): data to create the dataset

    Raises:
        DatasetAlreadyExists: if a dataset with the same name already exists

    Returns:
        Dataset: dataset created with ready_status = "processing"
    """
    existing_dataset = dataset_store.get_by_name(db, data.name)
    if existing_dataset:
        raise DatasetAlreadyExists()

    data_url, filesize = upload_s3_compressed(data.file)

    create_obj = DatasetCreateRepo.construct(
        bytes=filesize,
        data_url=data_url,
        split_actual=None,
        split_target=data.split_target,
        split_type=data.split_type,
        columns_metadata=data.columns_metadata,
        name=data.name,
        description=data.description,
        created_at=datetime.datetime.now(),
        updated_at=datetime.datetime.now(),
        created_by_id=current_user.id,
    )
    dataset = dataset_store.create(db, create_obj)

    start_process(db, dataset, data.columns_metadata)

    return dataset


async def update_dataset(
    db: Session, current_user: User, dataset_id: int, data: DatasetUpdate
) -> Dataset:
    """Updates a dataset with new data and triggers the processing of it

    Args:
        db (Session): database session
        current_user (User): user that is updating the dataset
        dataset_id (int): id of the dataset to be updated
        data (DatasetUpdate): data to update the dataset

    Raises:
        DatasetNotFound: if the dataset does not exist
        NotCreatorOwner: if the user is not the creator of the dataset

    Returns:
        Dataset: dataset updated with ready_status = "processing"
    """
    existingdataset = dataset_store.get(db, dataset_id)

    if not existingdataset:
        raise DatasetNotFound(f"Dataset with id {dataset_id} not found")

    if existingdataset.created_by_id != current_user.id:
        raise NotCreatorOwner("Should be creator of dataset")

    existingdataset.stats = jsonable_encoder(existingdataset.stats)
    dataset_dict = jsonable_encoder(existingdataset)
    update = DatasetUpdateRepo(**dataset_dict)
    needs_processing = False

    if data.name:
        update.name = data.name

    if data.description:
        update.description = data.description

    if data.split_target:
        update.split_target = data.split_target

    if data.split_type:
        update.split_type = data.split_type

    if data.columns_metadata:
        # If the columns metadata is different, we need to process the dataset again
        update.columns_metadata = data.columns_metadata
        update.ready_status = "processing"
        needs_processing = True

    if data.split_column:
        update.split_column = data.split_column

    update.id = dataset_id
    saved = dataset_store.update(db, existingdataset, update)
    db.flush()

    if needs_processing:
        start_process(db, saved, data.columns_metadata)
    return Dataset.from_orm(saved)


def delete_dataset(db: Session, current_user: User, dataset_id: int) -> Dataset:
    """Deletes a dataset from the database

    Args:
        db (Session): database session
        current_user (User): user that is deleting the dataset
        dataset_id (int): id of the dataset to be deleted

    Raises:
        DatasetNotFound: if the dataset does not exist
        NotCreatorOwner: if the user is not the creator of the dataset

    Returns:
        Dataset: dataset deleted
    """

    # TODO - delete from s3
    dataset = dataset_store.get(db, dataset_id)
    if not dataset:
        raise DatasetNotFound(f"Dataset with {dataset_id} not found")
    if dataset.created_by_id != current_user.id:
        raise NotCreatorOwner("Should be creator of dataset")
    dataset = dataset_store.remove(db, dataset.id)
    json.dumps(dataset.stats)
    return Dataset.from_orm(dataset)


async def parse_csv_headers(csv_file: UploadFile) -> List[ColumnsMeta]:
    """Parses the headers of a csv file and returns the best metadata found for each column

    All the parsing is done in the dataset actor

    Args:
        csv_file (UploadFile): csv file to be parsed

    Returns:
        List[ColumnsMeta]: list of metadata for each column in the csv file
    """
    dataset_actor = DatasetTransforms.remote()
    chunk_size = settings.APPLICATION_CHUNK_SIZE
    for chunk in iter(lambda: csv_file.file.read(chunk_size), b""):
        await dataset_actor.write_dataset_buffer.remote(chunk)
    await dataset_actor.set_is_dataset_fully_loaded.remote(True)
    metadata = await dataset_actor.get_columns_metadata.remote()
    return metadata<|MERGE_RESOLUTION|>--- conflicted
+++ resolved
@@ -100,7 +100,7 @@
             object with the dataset and a message describing the result of the process
     """
     dataset = dataset_store.get(db, dataset_id)
-<<<<<<< HEAD
+    assert dataset
     try:
         file = download_s3(key=dataset.data_url, bucket=DATASET_BUCKET)
 
@@ -123,10 +123,6 @@
             split_target=dataset.split_target,
             split_column=dataset.split_column,
         )
-=======
-    assert dataset
-    file = download_s3(key=dataset.data_url, bucket=DATASET_BUCKET)
->>>>>>> a81f3a1f
 
         # Upload dataset to s3 again with the new split indexes
         data_url, filesize = await dataset_ray_transformer.upload_s3.remote(
