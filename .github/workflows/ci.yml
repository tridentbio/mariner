# Continous integration checks that can be done out of docker
name: Continuous integration
env:
  AWS_ACCESS_KEY_ID: ${{ secrets.AWS_ACCESS_KEY_ID }}
  AWS_SECRET_ACCESS_KEY: ${{ secrets.AWS_SECRET_ACCESS_KEY }}
  AWS_REGION: us-east-1
  AWS_MODELS_BUCKET: s3://dev-mariner-datasets
  AWS_DATASETS: dev-mariner-datasets
  POSTGRES_URI: postgresql://postgres:123456@localhost:5432/app
  RAY_ADDRESS: ray://localhost:10001
  MLFLOW_TRACKING_URI: http://localhost:5000
  APPLICATION_SECRET: --
  AUTHENTICATION_SECRET_KEY: --
  DEPLOYMENT_URL_SIGNATURE_SECRET_KEY: --
  # (optional) The path of the target coverage json relative to the coverages dir path
  BASE_REF_COVERAGE_JSON: ${{ github.event_name == 'pull_request' && github.event.pull_request.base.ref }}.json

on:
  # Runs on PRs for check and easier review
  pull_request:
    # Only when PRs are targeting develop or releases/** branches
    branches: [ develop, releases/** ]
    # Only when PRs are opened or there are pushs to it
    types: [opened, synchronize, closed]
    paths: [backend/**/*.py]

jobs:
  # Checks: pylint score, unit test cov regression
  backend_sca:
    services:
      db:
        # Docker Hub image
        image: postgres
        ports:
          - 5432:5432
        # Provide the password for postgres
        env:
          POSTGRES_SERVER: localhost
          POSTGRES_USER: postgres
          POSTGRES_PASSWORD: 123456
          POSTGRES_DB: app
        # Set health checks to wait until postgres has started
        options: >-
          --health-cmd pg_isready
          --health-interval 10s
          --health-timeout 5s
          --health-retries 5
    runs-on: ubuntu-latest
    steps:
    # Checks into commit of the event
<<<<<<< HEAD
    - uses: actions/checkout@v3
    - name: Get changed python files between base and head
      id: get_changed
      run: |
        echo "CHANGED_FILES=$(echo $(git diff --name-only ${{ github.event.pull_request.base.sha }}..${{ github.event.pull_request.head.sha }} -- | grep -E '^.*.py$'))" >> $GITHUB_OUTPUT
=======
    - uses: actions/checkout@v4
      with:
        fetch-depth: 0
    - name: Get changed python files between base and head
      id: get_changed
      run: |
        # List filenames with differences between the base and head commits of the PR
        # Filter those ending with .py
        # Remove prefix backend/ from the files
        # Join outputs with a space
        CHANGED_FILES=$(git diff --name-only  ${{ github.event.pull_request.base.sha }}..${{ github.event.pull_request.head.sha }} | grep -E '^.*.py$' | xargs -I {} bash -c 'FILE={}; PREFIX="backend/"; echo "${FILE#"$PREFIX"}"' | paste -sd ' ')
        echo "CHANGED_FILES=$CHANGED_FILES"
        echo "CHANGED_FILES=$CHANGED_FILES" >> $GITHUB_OUTPUT
>>>>>>> d1f942f0
    # Sets up python3.10
    - uses: actions/setup-python@v4
      with:
        python-version: "3.10"
    - name: Cache Dependencies
      id: venv-

      uses: actions/cache@v3
      with:
        path: backend/.venv
        # First try a exact match of dependencies
        key: poetry-cache-${{ runner.os }}-${{ hashFiles('**/poetry.lock', 'deps.py') }}
        # Fallbacks to latest dependencies or default branch (develop) one
        restore-keys: poetry-cache-${{ runner.os }}
          #
    # Installs poetry and configures to use virtualenv
    - name: Install and configure Poetry
      uses: snok/install-poetry@v1
      if: steps.venv-cache.outputs.cache-hit != true
      with:
        version: 1.3.2
        virtualenvs-create: true
        virtualenvs-in-project: true
        installer-parallel: true
    - name: Install project
      working-directory: backend
      run: |
        poetry -v --no-ansi --no-interaction install
        poetry run python deps.py
      if: steps.venv-cache.outputs.cache-hit != true
<<<<<<< HEAD
    - name: Backend static code analysis on changed files
      working-directory: backend
      env:
        CHANGED_FILES: ${{ steps.get_changed.outputs.CHANGED_FILES }}
      run: |
        . .venv/bin/activate
        pylint --output-format="colorized" --extension-pkg-whitelist='pydantic' $CHANGED_FILES
        isort -c --diff --check-only $CHANGED_FILES
        black --check $CHANGED_FILES
    - name: Register pylint problem matcher # Allows annotation in PRs
      run: |
        echo "::add-matcher::.github/workflows/matchers/pylint.json"
=======
    - name: Register pylint problem matcher # Allows annotation in PRs
      env:
        CHANGED_FILES: ${{ steps.get_changed.outputs.CHANGED_FILES }}
      run: |
        echo "::add-matcher::.github/workflows/matchers/pylint.json"
        echo CHANGED_FILES: $CHANGED_FILES
    - name: Backend static code analysis on changed files
      working-directory: backend
      env:
        CHANGED_FILES: ${{ steps.get_changed.outputs.CHANGED_FILES }}
      run: |
        . .venv/bin/activate
        pylint --output-format="colorized" --extension-pkg-whitelist='pydantic' $CHANGED_FILES
        isort -c --diff --check-only $CHANGED_FILES
        black --check $CHANGED_FILES
>>>>>>> d1f942f0
    - name: Run unit tests and get coverage
      working-directory: backend
      run: |
        . .venv/bin/activate
        bash scripts/prestart.sh # Runs migrations
        coverage run -m pytest -m 'not integration'
        coverage report
<|MERGE_RESOLUTION|>--- conflicted
+++ resolved
@@ -48,13 +48,6 @@
     runs-on: ubuntu-latest
     steps:
     # Checks into commit of the event
-<<<<<<< HEAD
-    - uses: actions/checkout@v3
-    - name: Get changed python files between base and head
-      id: get_changed
-      run: |
-        echo "CHANGED_FILES=$(echo $(git diff --name-only ${{ github.event.pull_request.base.sha }}..${{ github.event.pull_request.head.sha }} -- | grep -E '^.*.py$'))" >> $GITHUB_OUTPUT
-=======
     - uses: actions/checkout@v4
       with:
         fetch-depth: 0
@@ -68,7 +61,6 @@
         CHANGED_FILES=$(git diff --name-only  ${{ github.event.pull_request.base.sha }}..${{ github.event.pull_request.head.sha }} | grep -E '^.*.py$' | xargs -I {} bash -c 'FILE={}; PREFIX="backend/"; echo "${FILE#"$PREFIX"}"' | paste -sd ' ')
         echo "CHANGED_FILES=$CHANGED_FILES"
         echo "CHANGED_FILES=$CHANGED_FILES" >> $GITHUB_OUTPUT
->>>>>>> d1f942f0
     # Sets up python3.10
     - uses: actions/setup-python@v4
       with:
@@ -99,20 +91,6 @@
         poetry -v --no-ansi --no-interaction install
         poetry run python deps.py
       if: steps.venv-cache.outputs.cache-hit != true
-<<<<<<< HEAD
-    - name: Backend static code analysis on changed files
-      working-directory: backend
-      env:
-        CHANGED_FILES: ${{ steps.get_changed.outputs.CHANGED_FILES }}
-      run: |
-        . .venv/bin/activate
-        pylint --output-format="colorized" --extension-pkg-whitelist='pydantic' $CHANGED_FILES
-        isort -c --diff --check-only $CHANGED_FILES
-        black --check $CHANGED_FILES
-    - name: Register pylint problem matcher # Allows annotation in PRs
-      run: |
-        echo "::add-matcher::.github/workflows/matchers/pylint.json"
-=======
     - name: Register pylint problem matcher # Allows annotation in PRs
       env:
         CHANGED_FILES: ${{ steps.get_changed.outputs.CHANGED_FILES }}
@@ -128,7 +106,6 @@
         pylint --output-format="colorized" --extension-pkg-whitelist='pydantic' $CHANGED_FILES
         isort -c --diff --check-only $CHANGED_FILES
         black --check $CHANGED_FILES
->>>>>>> d1f942f0
     - name: Run unit tests and get coverage
       working-directory: backend
       run: |
