import pytest
from mlflow.tracking.client import MlflowClient
from mockito import patch
from sqlalchemy.orm.session import Session

from mariner import experiments as experiments_ctl
from mariner.entities import Experiment as ExperimentEntity
from mariner.schemas.api import OrderByClause, OrderByQuery
from mariner.schemas.experiment_schemas import (
    EarlyStoppingConfig,
    Experiment,
    ListExperimentsQuery,
    MonitoringConfig,
    TrainingRequest,
)
from mariner.schemas.model_schemas import Model
from mariner.tasks import get_exp_manager
from model_builder.optimizers import AdamOptimizer
from tests.fixtures.user import get_test_user
from tests.utils.utils import random_lower_string


@pytest.mark.asyncio
async def test_get_experiments_ordered_by_createdAt_asceding(
    db: Session, some_model: Model, some_experiments
):
    user = get_test_user(db)
    query = ListExperimentsQuery(
        model_id=some_model.id,
        stage=None,
        page=0,
        per_page=15,
        model_version_ids=None,
        order_by=OrderByQuery(clauses=[OrderByClause(field="createdAt", order="asc")]),
    )
    experiments, total = experiments_ctl.get_experiments(db, user, query)
    assert (
        len(experiments) == len(some_experiments) == total == 3
    ), "query gets all experiments"
    for i in range(len(experiments[:-1])):
        current, next = experiments[i], experiments[i + 1]
        assert (
            next.created_at > current.created_at
        ), "createdAt asceding order is not respected"


@pytest.mark.asyncio
async def test_get_experiments_ordered_by_createdAt_desceding(
    db: Session, some_model: Model, some_experiments
):
    user = get_test_user(db)
    query = ListExperimentsQuery(
        model_id=some_model.id,
        stage=None,
        page=0,
        per_page=15,
        model_version_ids=None,
        order_by=OrderByQuery(clauses=[OrderByClause(field="createdAt", order="desc")]),
    )
    experiments, total = experiments_ctl.get_experiments(db, user, query)
    assert (
        len(experiments) == len(some_experiments) == total == 3
    ), "query gets all experiments"
    for i in range(len(experiments[:-1])):
        current, next = experiments[i], experiments[i + 1]
        assert (
            next.created_at < current.created_at
        ), "createdAt descending order is not respected"


@pytest.mark.asyncio
@pytest.mark.long
async def test_create_model_training(db: Session, some_model: Model):
    user = get_test_user(db)
    version = some_model.versions[-1]
    request = TrainingRequest(
        model_version_id=version.id,
        epochs=1,
        name=random_lower_string(),
        checkpoint_config=MonitoringConfig(
            mode="min",
            metric_key="val_mse",
        ),
<<<<<<< HEAD
        optimizer=AdamOptimizer(),
=======
        early_stopping_config=EarlyStoppingConfig(metric_key="val_mse", mode="min"),
>>>>>>> 41a869c9
    )
    exp = await experiments_ctl.create_model_traning(db, user, request)
    assert exp.model_version_id == version.id
    assert exp.model_version.name == version.name
    task = get_exp_manager().get_task(exp.id)
    assert task

    # Assertions before task completion
    db_exp = Experiment.from_orm(
        db.query(ExperimentEntity).filter(ExperimentEntity.id == exp.id).first()
    )
    assert db_exp.model_version_id == exp.model_version_id
    assert db_exp.created_by_id == user.id
    assert db_exp.epochs == request.epochs

    # Await for task
    await task

    db.commit()
    # Assertions over task outcome
    db_exp = db.query(ExperimentEntity).filter(ExperimentEntity.id == exp.id).first()
    db_exp = Experiment.from_orm(db_exp)
    assert db_exp.train_metrics
    assert db_exp.history
    assert db_exp.stage == "SUCCESS"
    assert "train_loss" in db_exp.train_metrics
    assert len(db_exp.history["train_loss"]) == request.epochs
    collected_regression_metrics = [
        "train_mse",
        "train_mae",
        "train_ev",
        "train_mape",
        "train_R2",
        "train_pearson",
    ]
    for metric in collected_regression_metrics:
        assert len(db_exp.history[metric]) == request.epochs
    client = MlflowClient()
    experiment = client.get_experiment(db_exp.mlflow_id)
    runs = client.search_runs([experiment.experiment_id])
    assert len(runs) == 1
    run = runs[0]
    for metric_key in collected_regression_metrics:
        metric = client.get_metric_history(run_id=run.info.run_id, key=metric_key)
        assert metric
        assert len(metric) == request.epochs


@pytest.mark.asyncio
@pytest.mark.skip("Cant patch class that's called from ray worker.")
async def test_experiment_has_stacktrace_when_training_fails(
    db: Session, some_model: Model
):
    user = get_test_user(db)
    version = some_model.versions[-1]
    request = TrainingRequest(
        model_version_id=version.id,
        epochs=1,
        name=random_lower_string(),
        optimizer=AdamOptimizer(),
        checkpoint_config=MonitoringConfig(
            mode="min",
            metric_key="val_mse",
        ),
        early_stopping_config=EarlyStoppingConfig(metric_key="val_mse", mode="min"),
    )
    # Mock CustomLogger forward to raise an Exception
    import model_builder.model

    def _raise(_):
        raise Exception("bad bad model")

    # Patch remote ray training for local
    with patch(model_builder.model.CustomModel.forward, lambda x: _raise(x)):
        exp = await experiments_ctl.create_model_traning(db, user, request)
        assert exp.model_version_id == version.id
        assert exp.model_version.name == version.name
        task = get_exp_manager().get_task(exp.id)
        assert task
        # Await for tas
        with pytest.raises(Exception):
            result = await task
            print(result)

        db.commit()
        # Assertions over task outcome
        db_exp = (
            db.query(ExperimentEntity).filter(ExperimentEntity.id == exp.id).first()
        )
        db_exp = Experiment.from_orm(db_exp)
        assert db_exp.stack_trace
        assert len(db_exp.stack_trace) > 0
        assert db_exp.stage == "ERROR"<|MERGE_RESOLUTION|>--- conflicted
+++ resolved
@@ -81,11 +81,8 @@
             mode="min",
             metric_key="val_mse",
         ),
-<<<<<<< HEAD
         optimizer=AdamOptimizer(),
-=======
         early_stopping_config=EarlyStoppingConfig(metric_key="val_mse", mode="min"),
->>>>>>> 41a869c9
     )
     exp = await experiments_ctl.create_model_traning(db, user, request)
     assert exp.model_version_id == version.id
