--- conflicted
+++ resolved
@@ -140,9 +140,6 @@
             epochs=3,
             batch_size=32,
             checkpoint_config=MonitoringConfig(metric_key="val_mse", mode="min"),
-<<<<<<< HEAD
             optimizer=AdamOptimizer(),
-=======
             early_stopping_config=EarlyStoppingConfig(metric_key="val_mse", mode="min"),
->>>>>>> 41a869c9
         )