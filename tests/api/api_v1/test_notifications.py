--- conflicted
+++ resolved
@@ -36,14 +36,11 @@
                 name=random_lower_string(),
                 epochs=1,
                 model_version_id=version.id,
-<<<<<<< HEAD
                 optimizer=AdamOptimizer(),
-=======
                 checkpoint_config=MonitoringConfig(metric_key="val_mse", mode="min"),
                 early_stopping_config=EarlyStoppingConfig(
                     metric_key="val_mse", mode="min"
                 ),
->>>>>>> 41a869c9
             ),
         )
     ]
@@ -139,11 +136,8 @@
             mode="min",
             metric_key="val_mse",
         ),
-<<<<<<< HEAD
-        optimizer=AdamOptimizer,
-=======
+        optimizer=AdamOptimizer(),
         early_stopping_config=EarlyStoppingConfig(metric_key="val_mse", mode="min"),
->>>>>>> 41a869c9
     )
     exp = await experiments_ctl.create_model_traning(db, user, request)
     task = get_exp_manager().get_task(exp.id)
