--- conflicted
+++ resolved
@@ -72,16 +72,11 @@
 ):
     model = mock_model(**mock_model_kwargs)
     data = model.dict(by_alias=True)
-<<<<<<< HEAD
-    print("data is %r" % data)
-=======
->>>>>>> 11d41e3a
     res = client.post(
         f"{settings.API_V1_STR}/models/",
         json=data,
         headers=headers,
     )
-    print(res.json())
     assert res.status_code == status.HTTP_200_OK
     return Model.parse_obj(res.json())
 
