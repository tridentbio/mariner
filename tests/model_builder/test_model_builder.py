from typing import Callable, List

import pytest
from fastapi import UploadFile
from pytorch_lightning import Trainer
from sqlalchemy.orm.session import Session

from mariner import datasets as dataset_ctl
from mariner.entities import Dataset as DatasetEntity
from mariner.schemas.dataset_schemas import (
    CategoricalDataType,
    ColumnsDescription,
    Dataset,
    DatasetCreate,
    DNADataType,
    QuantityDataType,
    SmileDataType,
    Split,
)
<<<<<<< HEAD
from model_builder.dataset import Collater, DataModule
=======
from mariner.schemas.experiment_schemas import TrainingRequest
from model_builder.dataset import DataModule
>>>>>>> 023b09c2
from model_builder.model import CustomModel
from model_builder.optimizers import AdamOptimizer
from model_builder.schemas import ModelSchema
from tests.conftest import get_test_user
from tests.utils.utils import random_lower_string


def chem_dataset() -> tuple[str, List[ColumnsDescription]]:
    zinc_extra_path = "tests/data/zinc_extra.csv"
    columns_metadata = [
        ColumnsDescription(
            pattern="smiles",
            data_type=SmileDataType(domain_kind="smiles"),
            description="smiles column",
        ),
        ColumnsDescription(
            pattern="mwt",
            data_type=QuantityDataType(domain_kind="numeric", unit="mole"),
            description="Molecular Weigth",
        ),
        ColumnsDescription(
            pattern="tpsa",
            data_type=QuantityDataType(domain_kind="numeric", unit="mole"),
            description="T Polar surface",
        ),
        ColumnsDescription(
            pattern="mwt_group",
            data_type=CategoricalDataType(
                domain_kind="categorical", classes={"yes": 0, "no": 1}
            ),
            description="yes if mwt is larger than 300 otherwise no",
        ),
    ]
    return zinc_extra_path, columns_metadata


def bio_classification_dataset() -> tuple[str, List[ColumnsDescription]]:
    chimpazee_path = "tests/data/chimpanzee.csv"
    columns_metadata = [
        ColumnsDescription(
            pattern="sequence",
            data_type=DNADataType(),
            description="dna sequence",
        ),
        ColumnsDescription(
            pattern=" class",
            data_type=CategoricalDataType(classes={str(i): i for i in range(0, 7)}),
            description="class",
        ),
    ]
    return chimpazee_path, columns_metadata


def bio_regression_dataset() -> tuple[str, List[ColumnsDescription]]:
    # aaMutations,uniqueBarcodes,medianBrightness,std
    # DNA,int,float,float
    csvpath = "tests/data/sarkisyan_full_seq_data.csv"
    columns = [
        ColumnsDescription(
            pattern="aaMutations",
            data_type=DNADataType(),
            description="dna sequence",
        ),
        ColumnsDescription(
            pattern="medianBrightness",
            data_type=QuantityDataType(unit="mole"),
            description="median brightness",
        ),
    ]
    return csvpath, columns


async def setup_dataset(
    db: Session, dataset_setup_fn: Callable[[], tuple[str, List[ColumnsDescription]]]
) -> Dataset:
    path, columns_descriptions = dataset_setup_fn()
    with open(path, "rb") as f:
        dataset_create_obj = DatasetCreate(
            name=random_lower_string(),
            description="Test description",
            split_type="random",
            split_target=Split("60-20-20"),
            file=UploadFile("file", f),
            columns_metadata=columns_descriptions,
        )
        dataset = await dataset_ctl.create_dataset(
            db, get_test_user(db), dataset_create_obj
        )
        assert isinstance(
            dataset, DatasetEntity
        ), "creation of fixture dataset from zinc_extra.csv failed"
        dataset = Dataset.from_orm(dataset)
    assert dataset.id >= 1, "failed to create dataset"
    return dataset


# model configuration to be tested
model_configs_and_dataset_setup = [
    ("tests/data/small_regressor_schema.yaml", chem_dataset),
    ("tests/data/categorical_features_model.yaml", chem_dataset),
    ("tests/data/dna_example.yml", bio_regression_dataset),
]


@pytest.mark.parametrize(
    "model_config_path,dataset_setup", model_configs_and_dataset_setup
)
@pytest.mark.asyncio
async def test_model_building(
    db: Session, model_config_path: str, dataset_setup: Callable
):
    dataset = await setup_dataset(db, dataset_setup)
    with open(model_config_path, "rb") as f:
        model_config = ModelSchema.from_yaml(f.read())
    model = CustomModel(model_config)
    model.set_training_parameters(optimizer=AdamOptimizer())
    data_module = DataModule(
        config=model_config,
        data=dataset.get_dataframe(),
        split_target=dataset.split_target,
        split_type=dataset.split_type,
        collate_fn=Collater(),
        batch_size=4,
    )
    data_module.setup(stage="fit")
    trainer = Trainer(
        max_epochs=1,
        enable_progress_bar=False,
        enable_checkpointing=False,
    )
    trainer.fit(model, data_module.train_dataloader())<|MERGE_RESOLUTION|>--- conflicted
+++ resolved
@@ -17,12 +17,7 @@
     SmileDataType,
     Split,
 )
-<<<<<<< HEAD
 from model_builder.dataset import Collater, DataModule
-=======
-from mariner.schemas.experiment_schemas import TrainingRequest
-from model_builder.dataset import DataModule
->>>>>>> 023b09c2
 from model_builder.model import CustomModel
 from model_builder.optimizers import AdamOptimizer
 from model_builder.schemas import ModelSchema
@@ -138,7 +133,7 @@
     with open(model_config_path, "rb") as f:
         model_config = ModelSchema.from_yaml(f.read())
     model = CustomModel(model_config)
-    model.set_training_parameters(optimizer=AdamOptimizer())
+    model.set_optimizer(optimizer=AdamOptimizer())
     data_module = DataModule(
         config=model_config,
         data=dataset.get_dataframe(),
