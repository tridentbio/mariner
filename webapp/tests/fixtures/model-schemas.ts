import { TorchModelSpec } from '@app/rtk/generated/models';
import fs from 'fs';
import { parse } from 'yaml';

const datapath = `${__dirname}/../data`;

const datadirstats = fs.statSync(datapath);
if (!datadirstats.isDirectory()) {
  console.error('Failed to find data directory');
  process.exit(1);
}

const SMALL_REGRESSOR_PATH = `${datapath}/small_regressor_schema.yaml`;
const SMALL_CLASSIFIER_PATH = `${datapath}/small_classifier_schema.yaml`;
const modelSchemaPaths = [SMALL_REGRESSOR_PATH, SMALL_CLASSIFIER_PATH];

/**
 * Gets the path of model schemas in the tests/data folder
 *
 * @returns {string[]}
 */
export const getModelSchemaPaths = (): string[] => {
  return modelSchemaPaths;
};

const loadJsonFromYamlFile = (yamlPath: string) => {
  return parse(fs.readFileSync(yamlPath).toString());
};

export const getRegressorModelSchema = (): TorchModelSpec => {
  return loadJsonFromYamlFile(SMALL_REGRESSOR_PATH);
};
export const getClassfierModelSchema = (): TorchModelSpec => {
  return loadJsonFromYamlFile(SMALL_CLASSIFIER_PATH);
};

const baseSchema: TorchModelSpec = {
  name: 'asd',
  dataset: {
    name: 'das',
    targetColumns: [
      {
        name: 'mwt_group',
        dataType: {
          classes: { yes: 1, no: 0 },
          domainKind: 'categorical' as const,
        },
        outModule: ''
      },
    ],
    featureColumns: [
      {
        name: 'mwt',
        dataType: { domainKind: 'numeric' as const, unit: 'zeta' },
      },
      {
        name: 'smiles',
        dataType: { domainKind: 'smiles' as const },
      },
    ],
  },
  spec: {
    layers: []
  }
};

<<<<<<< HEAD
const testConcatValidatorValid1: TorchModelSpec = {
  ...baseSchema,
  spec: {
=======
const injectBaseSchema = (outModule: string) => ({
  ...baseSchema,
  dataset: {
    ...baseSchema.dataset,
    targetColumns: [
      {
        ...baseSchema.dataset.targetColumns[0],
        outModule,
      },
    ],
  },
});

const testConcatValidatorValid1: ModelSchema = {
  ...injectBaseSchema('5'),
  layers: [
    {
      type: 'torch.nn.Linear',
      forwardArgs: {
        input: '$mwt',
      },
      constructorArgs: {
        in_features: 1,
        out_features: 16,
      },
      name: '1',
    },
    {
      type: 'torch.nn.Sigmoid',
      forwardArgs: {
        input: '$1',
      },
      name: '2',
    },
    {
      type: 'torch.nn.Linear',
      forwardArgs: {
        input: '$mwt',
      },
      constructorArgs: {
        in_features: 1,
        out_features: 16,
      },
      name: '3',
    },
    {
      type: 'torch.nn.Sigmoid',
      forwardArgs: {
        input: '$3',
      },
      name: '4',
    },
    {
      name: '5',
      type: 'model_builder.layers.Concat',
      forwardArgs: {
        xs: ['$2', '$4'],
      },
      constructorArgs: {
        dim: -1,
      },
    },
  ],
};
export const BrokenSchemas = () => {
  const testLinearValidator1: ModelSchema = {
    ...injectBaseSchema('3'),
    layers: [
      {
        type: 'torch.nn.Linear',
        name: '1',
        forwardArgs: { input: '$mwt' },
        constructorArgs: {
          in_features: 2,
          out_features: 8,
        },
      },
      { type: 'torch.nn.Sigmoid', name: '2', forwardArgs: { input: '$1' } },
      {
        type: 'torch.nn.Linear',
        name: '3',
        forwardArgs: { input: '$2' },
        constructorArgs: { in_features: 1, out_features: 32 },
      },
    ],
  };

  const testMolFeaturizer1: ModelSchema = {
    ...injectBaseSchema('feat'),
    featurizers: [
      {
        type: 'model_builder.featurizers.MoleculeFeaturizer',
        name: 'feat',
        forwardArgs: { mol: '$mwt' },
        constructorArgs: {
          allow_unknown: false,
          per_atom_fragmentation: false,
          sym_bond_list: false,
        },
      },
    ],
  };

  const testGcnConv: ModelSchema = {
    ...injectBaseSchema('1'),
    featurizers: [
      {
        type: 'model_builder.featurizers.MoleculeFeaturizer',
        name: 'feat',
        forwardArgs: { mol: '$smiles' },
        constructorArgs: {
          sym_bond_list: true,
          allow_unknown: false,
          per_atom_fragmentation: false,
        },
      },
    ],
    layers: [
      {
        type: 'torch_geometric.nn.GCNConv',
        name: '1',
        forwardArgs: {
          x: '$feat.x',
          edge_index: '$feat.edge_index',
        },
        constructorArgs: {
          in_channels: 10,
          out_channels: 30,
        },
      },
    ],
  };

  const testConcatValidatorInvalid1: ModelSchema = {
    ...injectBaseSchema('5'),
>>>>>>> 4b027d4c
    layers: [
      {
        type: 'torch.nn.Linear',
        forwardArgs: {
          input: '$mwt',
        },
        constructorArgs: {
          in_features: 1,
          out_features: 16,
        },
        name: '1',
      },
      {
        type: 'torch.nn.Sigmoid',
        forwardArgs: {
          input: '$1',
        },
        name: '2',
      },
      {
        type: 'torch.nn.Linear',
        forwardArgs: {
          input: '$mwt',
        },
        constructorArgs: {
          in_features: 1,
          out_features: 16,
        },
        name: '3',
      },
      {
        type: 'torch.nn.Sigmoid',
        forwardArgs: {
          input: '$3',
        },
        name: '4',
      },
      {
        name: '5',
        type: 'fleet.model_builder.layers.Concat',
        forwardArgs: {
          xs: ['$2', '$4'],
        },
        constructorArgs: {
          dim: -1,
        },
      },
    ],
  }
};
export const BrokenSchemas = () => {
  const testLinearValidator1: TorchModelSpec = {
    ...baseSchema,
    spec: {
      layers: [
        {
          type: 'torch.nn.Linear',
          name: '1',
          forwardArgs: { input: '$mwt' },
          constructorArgs: {
            in_features: 2,
            out_features: 8,
          },
        },
        { type: 'torch.nn.Sigmoid', name: '2', forwardArgs: { input: '$1' } },
        {
          type: 'torch.nn.Linear',
          name: '3',
          forwardArgs: { input: '$2' },
          constructorArgs: { in_features: 1, out_features: 32 },
        },
      ],
    }
  };

  const testMolFeaturizer1: TorchModelSpec = {
    ...baseSchema,
    dataset: {
      ...baseSchema.dataset,
      featurizers: [
        {
          type: 'fleet.model_builder.featurizers.MoleculeFeaturizer',
          name: 'feat',
          forwardArgs: { mol: '$mwt' },
          constructorArgs: {
            allow_unknown: false,
            per_atom_fragmentation: false,
            sym_bond_list: false,
          },
        },
      ],
    }
  }

  const testGcnConv: TorchModelSpec = {
    ...baseSchema,
    dataset: {
      ...baseSchema.dataset,
      featurizers: [
        {
          type: 'fleet.model_builder.featurizers.MoleculeFeaturizer',
          name: 'feat',
          forwardArgs: { mol: '$smiles' },
          constructorArgs: {
            sym_bond_list: true,
            allow_unknown: false,
            per_atom_fragmentation: false,
          },
        },
      ],
    }, spec: {
      layers: [
        {
          type: 'torch_geometric.nn.GCNConv',
          name: '1',
          forwardArgs: {
            x: '$feat.x',
            edge_index: '$feat.edge_index',
          },
          constructorArgs: {
            in_channels: 10,
            out_channels: 30,
          },
        },
      ],
    }
  };

  const testConcatValidatorInvalid1: TorchModelSpec = {
    ...baseSchema,
    spec: {
      layers: [
        {
          type: 'torch.nn.Linear',
          forwardArgs: {
            input: '$mwt',
          },
          constructorArgs: {
            in_features: 1,
            out_features: 16,
          },
          name: '1',
        },
        {
          type: 'torch.nn.Sigmoid',
          forwardArgs: {
            input: '$1',
          },
          name: '2',
        },
        {
          type: 'torch.nn.Linear',
          forwardArgs: {
            input: '$mwt',
          },
          constructorArgs: {
            in_features: 1,
            out_features: 17,
          },
          name: '3',
        },
        {
          type: 'torch.nn.Sigmoid',
          forwardArgs: {
            input: '$3',
          },
          name: '4',
        },
        {
          name: '5',
          type: 'fleet.model_builder.layers.Concat',
          forwardArgs: {
            xs: ['$2', '$4'],
          },
          constructorArgs: {
            dim: 0,
          },
        },
      ],
    }
  };
  return {
    testMolFeaturizer1,
    testLinearValidator1,
    testGcnConv,
    testConcatValidatorInvalid1,
  } as const;
};

/**
 * Gets valid model schemas examples
 *
 * @returns {TorchModelSpec} [TODO:description]
 */
export const getValidModelSchemas = (): TorchModelSpec[] => {
  return modelSchemaPaths
    .map(loadJsonFromYamlFile)
    .concat(testConcatValidatorValid1);
};<|MERGE_RESOLUTION|>--- conflicted
+++ resolved
@@ -64,11 +64,6 @@
   }
 };
 
-<<<<<<< HEAD
-const testConcatValidatorValid1: TorchModelSpec = {
-  ...baseSchema,
-  spec: {
-=======
 const injectBaseSchema = (outModule: string) => ({
   ...baseSchema,
   dataset: {
@@ -82,129 +77,9 @@
   },
 });
 
-const testConcatValidatorValid1: ModelSchema = {
+const testConcatValidatorValid1: TorchModelSpec = {
   ...injectBaseSchema('5'),
-  layers: [
-    {
-      type: 'torch.nn.Linear',
-      forwardArgs: {
-        input: '$mwt',
-      },
-      constructorArgs: {
-        in_features: 1,
-        out_features: 16,
-      },
-      name: '1',
-    },
-    {
-      type: 'torch.nn.Sigmoid',
-      forwardArgs: {
-        input: '$1',
-      },
-      name: '2',
-    },
-    {
-      type: 'torch.nn.Linear',
-      forwardArgs: {
-        input: '$mwt',
-      },
-      constructorArgs: {
-        in_features: 1,
-        out_features: 16,
-      },
-      name: '3',
-    },
-    {
-      type: 'torch.nn.Sigmoid',
-      forwardArgs: {
-        input: '$3',
-      },
-      name: '4',
-    },
-    {
-      name: '5',
-      type: 'model_builder.layers.Concat',
-      forwardArgs: {
-        xs: ['$2', '$4'],
-      },
-      constructorArgs: {
-        dim: -1,
-      },
-    },
-  ],
-};
-export const BrokenSchemas = () => {
-  const testLinearValidator1: ModelSchema = {
-    ...injectBaseSchema('3'),
-    layers: [
-      {
-        type: 'torch.nn.Linear',
-        name: '1',
-        forwardArgs: { input: '$mwt' },
-        constructorArgs: {
-          in_features: 2,
-          out_features: 8,
-        },
-      },
-      { type: 'torch.nn.Sigmoid', name: '2', forwardArgs: { input: '$1' } },
-      {
-        type: 'torch.nn.Linear',
-        name: '3',
-        forwardArgs: { input: '$2' },
-        constructorArgs: { in_features: 1, out_features: 32 },
-      },
-    ],
-  };
-
-  const testMolFeaturizer1: ModelSchema = {
-    ...injectBaseSchema('feat'),
-    featurizers: [
-      {
-        type: 'model_builder.featurizers.MoleculeFeaturizer',
-        name: 'feat',
-        forwardArgs: { mol: '$mwt' },
-        constructorArgs: {
-          allow_unknown: false,
-          per_atom_fragmentation: false,
-          sym_bond_list: false,
-        },
-      },
-    ],
-  };
-
-  const testGcnConv: ModelSchema = {
-    ...injectBaseSchema('1'),
-    featurizers: [
-      {
-        type: 'model_builder.featurizers.MoleculeFeaturizer',
-        name: 'feat',
-        forwardArgs: { mol: '$smiles' },
-        constructorArgs: {
-          sym_bond_list: true,
-          allow_unknown: false,
-          per_atom_fragmentation: false,
-        },
-      },
-    ],
-    layers: [
-      {
-        type: 'torch_geometric.nn.GCNConv',
-        name: '1',
-        forwardArgs: {
-          x: '$feat.x',
-          edge_index: '$feat.edge_index',
-        },
-        constructorArgs: {
-          in_channels: 10,
-          out_channels: 30,
-        },
-      },
-    ],
-  };
-
-  const testConcatValidatorInvalid1: ModelSchema = {
-    ...injectBaseSchema('5'),
->>>>>>> 4b027d4c
+  spec: {
     layers: [
       {
         type: 'torch.nn.Linear',
