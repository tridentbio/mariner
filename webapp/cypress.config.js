--- conflicted
+++ resolved
@@ -1,26 +1,16 @@
 const vitePreprocessor = require("cypress-vite");
 const { defineConfig } = require("cypress");
 
-<<<<<<< HEAD
-const API_BASE_URL = process.env.VITE_API_BASE_URL || "http://localhost:8000";
-const DATA_PATH = process.env.DATA_PATH || "cypress/fixtures/data";
-const SCHEMA_PATH = process.env.SCHEMA_PATH || "../backend/tests/data";
-=======
-const API_BASE_URL = process.env.VITE_API_BASE_URL || 'http://localhost';
+const API_BASE_URL = process.env.VITE_API_BASE_URL || 'http://localhost:8000';
 const DATA_PATH = process.env.DATA_PATH || 'cypress/fixtures/data';
 const SCHEMA_PATH = process.env.SCHEMA_PATH || '../backend/tests/data';
 const TEST_USER = 'test@domain.com'
->>>>>>> 76afea68
 
 module.exports = defineConfig({
   env: {
     API_BASE_URL: API_BASE_URL,
     DATA_PATH: DATA_PATH,
-<<<<<<< HEAD
-    TEST_USER: "test@domain.com",
-=======
     TEST_USER: TEST_USER,
->>>>>>> 76afea68
     SCHEMA_PATH: SCHEMA_PATH,
   },
 
