--- conflicted
+++ resolved
@@ -30,13 +30,9 @@
   helperText?: string;
   options: StepValue[];
   extra?: ReactNode;
-<<<<<<< HEAD
   label?: string;
-=======
-  stepFieldName: `${'featureColumns' | 'targetColumns'}.${number}.${
-    | 'transforms'
-    | 'featurizers'}.${number}`;
->>>>>>> 95bd6e05
+  stepFieldName: `${'featureColumns' | 'targetColumns'}.${number}.${| 'transforms'
+  | 'featurizers'}.${number}`;
 }
 // todo: Rename to ComponentSelect or ComponentConfig
 const PreprocessingStepSelect = (props: PreprocessingStepSelectProps) => {
@@ -84,37 +80,6 @@
   return (
     <Accordion expanded={expanded}>
       <AccordionSummary>
-<<<<<<< HEAD
-        <ComboBox
-          options={props.options}
-          getOptionLabel={(option) => {
-            if (option.type) {
-              const parts = option.type.split('.');
-              const lib = parts[0];
-              const class_ = parts.at(-1);
-              return `${class_} (${lib})`;
-            }
-            return 'Select one';
-          }}
-          label={props.label || "Preprocessing Step"}
-          value={stepSelected || null}
-          onChange={(_event, newValue) => {
-            if (newValue) setStepSelected(newValue);
-            else setStepSelected(undefined);
-            const defaultConstructorArgs = {};
-            for (const [key, value] of Object.entries(
-              newValue?.constructorArgs || {}
-            )) {
-              // @ts-ignore
-              defaultConstructorArgs[key] = value.default;
-            }
-            setConstructorArgs(defaultConstructorArgs);
-            props.onChange &&
-              props.onChange({
-                type: newValue?.type,
-                constructorArgs: defaultConstructorArgs,
-              } as any);
-=======
         <Controller
           control={control}
           name={`${props.stepFieldName}.type`}
@@ -139,14 +104,15 @@
                   }
                   return 'Select one';
                 }}
-                label="Preprocessing Step"
+                label={ props.label || "Preprocessing Step"}
                 onChange={(_event, newValue) =>
                   onTypeSelect(field, newValue as StepValue)
                 }
               />
             );
->>>>>>> 95bd6e05
           }}
+          value={stepSelected || null}
+          onClick={(event) => event.stopPropagation()}
         />
         {showActions && (
           <AccordionActions>
@@ -173,44 +139,24 @@
           stepSelected.constructorArgs &&
           Object.entries(stepSelected.constructorArgs).map(([key, arg]) => {
             return (
-<<<<<<< HEAD
               <Box sx={{ margin: '16px 0', flex: 1, display: 'flex', width: 'fit-content' }} key={key}>
-                <ConstructorArgInput
-                  label={key}
-                  arg={value}
-                  value={constructorArgs[key]}
-                  onChange={(val) => {
-                    const newVal = {
-                      ...constructorArgs,
-                      [key]: val,
-                    };
-                    setConstructorArgs(newVal);
-                    // @ts-ignore
-                    props.onChange &&
-                      props.onChange({
-                        type: stepSelected.type,
-                        constructorArgs: newVal,
-                      });
-                  }}
+                <Controller
+                  key={key}
+                  control={control}
+                  name={`${props.stepFieldName}.constructorArgs.${key}` as any}
+                  render={({ field, fieldState: { error } }) => (
+                    <ConstructorArgInput
+                      value={field.value.default || arg.default}
+                      label={key}
+                      error={!!error}
+                      helperText={error?.message}
+                      arg={arg as ConstructorArgInputProps['arg']}
+                      onChange={(value) => onConstructorArgChange(field, value)}
+                    />
+                  )}
                 />
+
               </Box>
-=======
-              <Controller
-                key={key}
-                control={control}
-                name={`${props.stepFieldName}.constructorArgs.${key}` as any}
-                render={({ field, fieldState: { error } }) => (
-                  <ConstructorArgInput
-                    value={field.value.default || arg.default}
-                    label={key}
-                    error={!!error}
-                    helpText={error?.message}
-                    arg={arg as ConstructorArgInputProps['arg']}
-                    onChange={(value) => onConstructorArgChange(field, value)}
-                  />
-                )}
-              />
->>>>>>> 95bd6e05
             );
           })}
       </AccordionDetails>
