--- conflicted
+++ resolved
@@ -30,16 +30,9 @@
   helperText?: string;
   options: StepValue[];
   extra?: ReactNode;
-<<<<<<< HEAD
-  stepFieldName: `${'featureColumns' | 'targetColumns'}.${number}.${
-    | 'transforms'
-    | 'featurizers'}.${number}`;
-  label?: string;
-=======
   label?: string;
   stepFieldName: `${'featureColumns' | 'targetColumns'}.${number}.${| 'transforms'
   | 'featurizers'}.${number}`;
->>>>>>> 57b4c172
 }
 // todo: Rename to ComponentSelect or ComponentConfig
 const PreprocessingStepSelect = (props: PreprocessingStepSelectProps) => {
@@ -111,19 +104,13 @@
                   }
                   return 'Select one';
                 }}
-<<<<<<< HEAD
-                label={props.label || "Preprocessing Step"}
-=======
                 label={ props.label || "Preprocessing Step"}
->>>>>>> 57b4c172
                 onChange={(_event, newValue) =>
                   onTypeSelect(field, newValue as StepValue)
                 }
               />
             );
           }}
-          value={stepSelected || null}
-          onClick={(event) => event.stopPropagation()}
         />
         {showActions && (
           <AccordionActions>
