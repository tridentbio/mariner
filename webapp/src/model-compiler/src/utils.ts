import { TorchModelSpec } from '@app/rtk/generated/models';
<<<<<<< HEAD
import { getDependencies, getNodes } from './implementation/modelSchemaQuery';
=======
import {
  getDependencies,
  getDependents,
  getNodes,
} from './implementation/modelSchemaQuery';
>>>>>>> 89868224
import {
  ComponentType,
  ModelSchema,
  NodeType,
} from './interfaces/model-editor';

type ForwardArgs = {
  [key: string]: string | string[];
};

export const isArray = (t: any): t is unknown[] => {
  return t?.length !== undefined && !(typeof t === 'string');
};
export const wrapDollar = (str: string): string => {
  if (!str) return '';
  return str[0] === '$' ? str : `$${str}`;
};
export const unwrapDollar = (str: any): string => {
  if (!str || typeof str !== 'string') return '';
  if (str.startsWith('${') && str.endsWith('}'))
    return str.substring(2, str.length - 1);
  if (str.startsWith('$')) return str.substring(1);
  return str;
};

export const wrapForwardArgs = <T extends ForwardArgs>(forwardArgs: T): T => {
  let newForwardArgs = {} as {
    [K in keyof T]: T[K];
  };
  Object.keys(forwardArgs).forEach((key: keyof T) => {
    const value = forwardArgs[key];
    if (isArray(value)) {
      // @ts-ignore
      newForwardArgs[key] = value.map(wrapDollar);
    } else {
      // @ts-ignore
      newForwardArgs[key] = wrapDollar(value);
    }
  });
  return newForwardArgs;
};

export const arrayEquals = (arr1: number[], arr2: number[]) =>
  arr1.length == arr2.length &&
  arr1.reduce((acc, val, idx) => acc && val === arr2[idx], true);

export const normalizeNegativeIndex = (index: number, length: number) => {
  if (index < 0) return index + length;
  else return index;
};

export const iterateTopologically = (
  schema: ModelSchema,
  fn: (node: NodeType, type: ComponentType) => void,
  backward = false
) => {
  const nodes = topologicalSort(schema, backward);
  const typesOfNode: {
    [key: string]: ComponentType;
  } = {};
  if (schema.spec.layers)
    schema.spec.layers.forEach((layer) => {
      typesOfNode[layer.name] = 'layer' as const;
    });
  if (schema.dataset.featurizers)
    schema.dataset.featurizers.forEach((featurizer) => {
      typesOfNode[featurizer.name] = 'featurizer';
    });
  nodes.forEach((node) => {
    const type = typesOfNode[node.name] || node.type;
    fn(node, type);
  });
};

const topologicalSortHelper = (
  node: NodeType,
  explored: Set<string>,
  stack: NodeType[],
  schema: ModelSchema,
  backward = false
) => {
  explored.add(node.name);

  type DepCollector = (node: NodeType, schema: ModelSchema) => NodeType[];

  let collect: DepCollector;

  if (backward) collect = getDependents;
  else collect = getDependencies;
  collect(node, schema).forEach((n) => {
    if (!explored.has(n.name))
      topologicalSortHelper(n, explored, stack, schema);
  });
  stack.push(node);
};

const topologicalSort = (schema: ModelSchema, backward = false): NodeType[] => {
  if (backward) return topologicalSortBackward(schema);
  else return topologicalSortForward(schema);
};

const topologicalSortForward = (schema: ModelSchema): NodeType[] => {
  const stack: NodeType[] = [];
  const explored = new Set<string>();
  const nodes = getNodes(schema);
  nodes.forEach((node) => {
    if (!explored.has(node.name)) {
      topologicalSortHelper(node, explored, stack, schema);
    }
  });
  return stack;
};

<<<<<<< HEAD
=======
const topologicalSortBackward = (schema: ModelSchema): NodeType[] => {
  const stack: NodeType[] = [];
  const explored = new Set<string>();
  const nodes = getNodes(schema);
  nodes.forEach((node) => {
    if (!explored.has(node.name)) {
      topologicalSortHelper(node, explored, stack, schema, true);
    }
  });
  return stack;
};

>>>>>>> 89868224
export const extendSpecWithTargetForwardArgs = (
  spec: TorchModelSpec
): ModelSchema => {
  return {
    ...spec,
    dataset: {
      ...spec.dataset,
      featurizers: spec.dataset.featurizers || [],
      targetColumns: spec.dataset.targetColumns.map((tc) => ({
        ...tc,
        forwardArgs: { '': '' },
      })),
    },
  };
};<|MERGE_RESOLUTION|>--- conflicted
+++ resolved
@@ -1,13 +1,9 @@
 import { TorchModelSpec } from '@app/rtk/generated/models';
-<<<<<<< HEAD
-import { getDependencies, getNodes } from './implementation/modelSchemaQuery';
-=======
 import {
   getDependencies,
   getDependents,
   getNodes,
 } from './implementation/modelSchemaQuery';
->>>>>>> 89868224
 import {
   ComponentType,
   ModelSchema,
@@ -121,8 +117,6 @@
   return stack;
 };
 
-<<<<<<< HEAD
-=======
 const topologicalSortBackward = (schema: ModelSchema): NodeType[] => {
   const stack: NodeType[] = [];
   const explored = new Set<string>();
@@ -135,7 +129,6 @@
   return stack;
 };
 
->>>>>>> 89868224
 export const extendSpecWithTargetForwardArgs = (
   spec: TorchModelSpec
 ): ModelSchema => {
