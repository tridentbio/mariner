--- conflicted
+++ resolved
@@ -12,34 +12,6 @@
       backward?: boolean;
     }
   ) => {
-<<<<<<< HEAD
-    if (node.type === 'torch.nn.ReLU') {
-      visitor.visitRelu(node, type, info);
-    } else if (node.type === 'torch.nn.Linear') {
-      visitor.visitLinear(node, type, info);
-    } else if (node.type === 'torch.nn.Sigmoid') {
-      visitor.visitSigmoid(node, type, info);
-    } else if (node.type === 'torch_geometric.nn.GCNConv') {
-      visitor.visitGCN(node, type, info);
-    } else if (node.type === 'torch.nn.Embedding') {
-      visitor.visitEmbedding(node, type, info);
-    } else if (node.type === 'torch.nn.TransformerEncoderLayer') {
-      visitor.visitTransformerEncoderLayer(node, type, info);
-    } else if (node.type === 'fleet.model_builder.layers.OneHot') {
-      visitor.visitOneHot(node, type, info);
-    } else if (node.type === 'fleet.model_builder.layers.Concat') {
-      visitor.visitConcat(node, type, info);
-    } else if (node.type === 'fleet.model_builder.layers.GlobalPooling') {
-      visitor.visitGlobalPooling(node, type, info);
-    } else if (node.type === 'fleet.model_builder.layers.AddPooling') {
-      visitor.visitAddPooling(node, type, info);
-    } else if (
-      node.type === 'fleet.model_builder.featurizers.MoleculeFeaturizer'
-    ) {
-      visitor.visitMolFeaturizer(node, type, info);
-    } else if (
-      node.type === 'fleet.model_builder.featurizers.DNASequenceFeaturizer'
-=======
     const { component, type, info, backward } = visitorInput;
     if (component.type === 'torch.nn.ReLU') {
       visitor.visitRelu({ component, type, info, backward });
@@ -76,32 +48,14 @@
       visitor.visitDNAFeaturizer({ component, type, info, backward });
     } else if (
       component.type === 'fleet.model_builder.featurizers.RNASequenceFeaturizer'
->>>>>>> 89868224
     ) {
       visitor.visitRNAFeaturizer({ component, type, info, backward });
     } else if (
-<<<<<<< HEAD
-      node.type === 'fleet.model_builder.featurizers.RNASequenceFeaturizer'
-=======
       component.type ===
       'fleet.model_builder.featurizers.ProteinSequenceFeaturizer'
->>>>>>> 89868224
     ) {
       visitor.visitProteinFeaturizer({ component, type, info, backward });
     } else if (
-<<<<<<< HEAD
-      node.type === 'fleet.model_builder.featurizers.ProteinSequenceFeaturizer'
-    ) {
-      visitor.visitProteinFeaturizer(node, type, info);
-    } else if (
-      node.type === 'fleet.model_builder.featurizers.IntegerFeaturizer'
-    ) {
-      visitor.visitIntegerFeaturizer(node, type, info);
-    } else if (node.type === 'input') {
-      visitor.visitInput(node, type, info);
-    } else if (node.type === 'output') {
-      visitor.visitOutput(node, type, info);
-=======
       component.type === 'fleet.model_builder.featurizers.IntegerFeaturizer'
     ) {
       visitor.visitIntegerFeaturizer({ component, type, info, backward });
@@ -109,7 +63,6 @@
       visitor.visitInput({ component, type, info, backward });
     } else if (component.type === 'output') {
       visitor.visitOutput({ component, type, info, backward });
->>>>>>> 89868224
     } else {
       //@ts-ignore
       throw new Error(`Acceptor of ${component.type} not implemented`);
