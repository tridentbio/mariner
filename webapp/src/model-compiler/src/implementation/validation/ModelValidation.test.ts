--- conflicted
+++ resolved
@@ -17,11 +17,7 @@
 import AddComponentCommand from '../commands/AddComponentCommand';
 import EditComponentsCommand from '../commands/EditComponentsCommand';
 import ModelValidation from './ModelValidation';
-<<<<<<< HEAD
-=======
-import { TorchModelSpec } from '@app/rtk/generated/models';
 import { NodeEdgeTypes } from './TransversalInfo';
->>>>>>> e5e66f73
 
 const getTestValidator = (): ModelValidation => {
   return new ModelValidation();
@@ -213,7 +209,6 @@
     });
   });
 
-<<<<<<< HEAD
   describe('LinearLinear validation', () => {
     it('should returns a correction suggestion when two linear nodes are applied in sequence', () => {
       const info = getTestValidator().validate(
@@ -275,7 +270,8 @@
 
       expect(secondNode.forwardArgs.input).toBe(nonLinearNodeAdded.name);
     });
-=======
+  });
+
   it('should mount the TransversalInfo edgesMap attribute properly with "one to many" node association', () => {
     const info = getTestValidator().validate(
       extendSpecWithTargetForwardArgs(
@@ -293,6 +289,5 @@
     expect(rootNodeEdgeMap?.edges?.input).toContain('childNode1');
     expect(rootNodeEdgeMap?.edges?.input).toContain('childNode2');
     expect(rootNodeEdgeMap?.edges?.input).toContain('childNode3');
->>>>>>> e5e66f73
   });
 });