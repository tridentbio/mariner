import { Model } from 'app/types/domain/models';
import { Box, Button } from '@mui/material';
import DeploymentsTable from '../Components/DeploymentsTable';
import Modal from 'components/templates/Modal';
import { useToggle } from 'hooks/useToogle';
import { DeploymentForm } from '../Components/DeploymentForm';
import { useAppDispatch, useAppSelector } from 'app/hooks';
import {
  cleanCurrentDeployment,
  setCurrentDeployment,
} from '../deploymentsSlice';
import ConfirmationDialog from 'components/templates/ConfirmationDialog';
import { useEffect, useRef, useState } from 'react';
import * as deploymentsApi from 'app/rtk/generated/deployments';
interface ModelDeploymentsProps {
  model: Model;
}

const ModelDeployments = ({ model }: ModelDeploymentsProps) => {
  const [openModal, toggleModal] = useToggle();
  const [showDeleteConfirmation, setShowDeleteConfirmation] = useState(false);
  const [deleteDeployment] = deploymentsApi.useDeleteDeploymentMutation();
  const [currentDeployment, deployments] = useAppSelector((state) => [
    state.deployments.current,
    state.deployments.deployments,
  ]);
<<<<<<< HEAD
  
=======

>>>>>>> 11b46c5e
  //? Avoids React to undetected recent hook values when `handleClickDelete` callback is called
  const deploymentsRef = useRef(deployments);

  useEffect(() => {
    deploymentsRef.current = deployments;
<<<<<<< HEAD
  }, [deployments])
=======
  }, [deployments]);
>>>>>>> 11b46c5e

  const dispatch = useAppDispatch();
  const handleClickDelete = (id: number) => {
    const deployment = deploymentsRef.current.find((item) => item.id === id);
    if (!deployment) return;
    dispatch(setCurrentDeployment(deployment));
    setShowDeleteConfirmation(true);
  };
  const confirmDelete = async () => {
    if (currentDeployment) {
      await deleteDeployment({ deploymentId: currentDeployment.id });
      dispatch(cleanCurrentDeployment());
      setShowDeleteConfirmation(false);
    }
  };

  return (
    <>
      <Modal
        open={openModal}
        closeOnlyOnClickX
        onClose={() => {
          toggleModal();
          if (currentDeployment) dispatch(cleanCurrentDeployment());
        }}
        title={currentDeployment ? 'EDIT DEPLOYMENT' : 'CREATE NEW DEPLOYMENT'}
      >
        <DeploymentForm {...{ model, toggleModal }} />
      </Modal>
      <ConfirmationDialog
        title="Confirm delete deployment"
        text={'Are you sure to delete this deployment? '}
        alertText="Be aware that won't be possible to recover it."
        handleClickConfirm={confirmDelete}
        open={showDeleteConfirmation}
        setOpen={setShowDeleteConfirmation}
      />
      <Box sx={{ ml: 'auto', mr: 'auto' }}>
        <Button
          sx={{
            float: 'left',
            mb: '5px',
          }}
          variant="contained"
          onClick={() => toggleModal()}
        >
          Deploy Model
        </Button>
        <DeploymentsTable
          toggleModal={toggleModal}
          handleClickDelete={handleClickDelete}
          fixedTab={3}
        />
      </Box>
    </>
  );
};

export { ModelDeployments };<|MERGE_RESOLUTION|>--- conflicted
+++ resolved
@@ -24,21 +24,12 @@
     state.deployments.current,
     state.deployments.deployments,
   ]);
-<<<<<<< HEAD
-  
-=======
-
->>>>>>> 11b46c5e
   //? Avoids React to undetected recent hook values when `handleClickDelete` callback is called
   const deploymentsRef = useRef(deployments);
 
   useEffect(() => {
     deploymentsRef.current = deployments;
-<<<<<<< HEAD
-  }, [deployments])
-=======
   }, [deployments]);
->>>>>>> 11b46c5e
 
   const dispatch = useAppDispatch();
   const handleClickDelete = (id: number) => {
