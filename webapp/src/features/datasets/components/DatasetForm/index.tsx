--- conflicted
+++ resolved
@@ -135,18 +135,6 @@
       });
 
       setColumnsMeta(data);
-<<<<<<< HEAD
-      reset({
-        ...getValues(),
-        columnsMetadata: data
-          .filter((col) => col.dtype)
-          .map((col) => ({
-            pattern: `${col.name}`,
-            dataType: col.dtype,
-            description: '',
-          })),
-      }, {keepErrors: true, keepDirty: true});
-=======
       reset(
         {
           ...getValues(),
@@ -160,7 +148,6 @@
         },
         { keepErrors: true, keepDirty: true }
       );
->>>>>>> 11b46c5e
     } catch (err) {
       setMessage({ type: 'error', message: 'Failed to get csv columns' });
     }
