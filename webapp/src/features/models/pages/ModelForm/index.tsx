--- conflicted
+++ resolved
@@ -379,15 +379,6 @@
     setActiveStep(stepIndex);
   };
 
-<<<<<<< HEAD
-  const [getExistingModel] = modelsApi.useLazyGetModelQuery();
-
-  useEffect(() => {
-    handleRegisteredModel();
-  }, [registeredModel]);
-
-=======
->>>>>>> 8313c22c
   const handleRegisteredModel = async () => {
     if (!registeredModel) return;
 
