import { FormEventHandler, MouseEvent, useEffect, useState } from 'react';
import { ModelEditorContextProvider } from 'hooks/useModelEditor';
import { FormProvider, useForm, useWatch } from 'react-hook-form';
import * as modelsApi from 'app/rtk/generated/models';
import ModelEditor from 'components/templates/ModelEditorV2';
import ModelConfigForm from './ModelConfigForm';
import DatasetConfigForm from './DatasetConfigForm';
import { ReactFlowProvider } from 'react-flow-renderer';
import Content from 'components/templates/AppLayout/Content';
import { useNotifications } from 'app/notifications';
import { useNavigate, useSearchParams } from 'react-router-dom';
import StackTrace from 'components/organisms/StackTrace';
import { ModelSchema } from 'model-compiler/src/interfaces/model-editor';
import { Box } from '@mui/system';
import { Stepper, Step, Container, Button, StepLabel } from '@mui/material';
import { extendSpecWithTargetForwardArgs } from '@model-compiler/src/utils';

const ModelCreateV2 = () => {
  const [activeStep, setActiveStep] = useState<number>(0);
  const [checkModel, { isLoading: checkingModel, data: configCheckData }] =
    modelsApi.usePostModelCheckConfigMutation();
  const [searchParams, setSearchParams] = useSearchParams();
  const { notifyError } = useNotifications();
  const methods = useForm<modelsApi.ModelCreate & { config: modelsApi.TorchModelSpec }>({
    mode: 'all',
    defaultValues: {
      name: '',
      modelDescription: '',
      modelVersionDescription: '',
      config: {
        name: '',
        dataset: {
          featureColumns: [],
          featurizers: [],
          targetColumns: [],
        },
        spec: { layers: [], }
      },
    },
  });
  const [createModel, { error, isLoading, data }] =
    modelsApi.useCreateModelMutation();
  const { control, getValues, setValue } = methods;
  const config = useWatch({ control, name: 'config' });
  const navigate = useNavigate();
  const handleModelCreate = (event: MouseEvent) => {
    event.preventDefault();
    methods.handleSubmit(
      async (modelCreate) => {
        const result = await checkModel({
          trainingCheckRequest: {
            modelSpec: { framework: 'torch', ...modelCreate.config }
          }
        });
        if (!('error' in result) && !result.data.stackTrace)
          return createModel({
            modelCreate,
          }).then((result) => {
            if ('data' in result) {
              navigate(`/models/${result.data.id}`);
            }
          });
      },
      () => {
        notifyError('Error creating dataset');
      }
    )();
  };

  const onStepChange = (stepIndex: number, oldIndex: number) => {
    if (stepIndex < oldIndex) return setActiveStep(stepIndex);
    let error: string | undefined;
    if (oldIndex === 0) {
      // Validate model config step
      const modelName = getValues('name');
      const modelVersionName = getValues('config.name');
      if (!modelName) error = 'Missing model name';
      else if (!modelVersionName) error = 'Missing model version name';
    } else if (oldIndex === 1) {
      // Validate Dataset config step
      const dataset = getValues('config.dataset');
      if (!dataset?.name) error = 'Missing dataset name';
      else if (!dataset.targetColumns?.length)
        error = 'Missing dataset target column selection';
      else if (!dataset.featureColumns?.length)
        error = 'Missing dataset feature columns selection';
    } else if (oldIndex === 2) {
      // Validate model architecture step
    }
    if (!error) {
      setActiveStep(stepIndex);
    } else {
      notifyError(error);
    }
  };

  const [getExistingModel, { data: existingModel, isLoading: fetchingModel }] =
    modelsApi.useLazyGetModelQuery();
  const registeredModel = searchParams.get('registeredModel');
  useEffect(() => {
    const go = async () => {
      if (!registeredModel) return;
      const result = await getExistingModel({
        modelId: parseInt(registeredModel),
      }).unwrap();
      methods.setValue('name', result.name);
      methods.setValue('modelDescription', result.description || '');
      methods.setValue('config.dataset.name', result?.dataset?.name || '');
      const modelFeatures = result.columns.filter(
        (col) => col.columnType === 'feature'
      );
      const modelTarget = result.columns.filter(
        (col) => col.columnType === 'target'
      );
      const featureColumns = result?.dataset?.columnsMetadata?.filter((meta) =>
        modelFeatures.map((feat) => feat.columnName).includes(meta.pattern)
      );
      // const targetColumns = result?.dataset?.columnsMetadata?.find(
      //   (meta) => modelTarget?.columnName === meta.pattern
      // );
      const targetColumns = result?.dataset?.columnsMetadata?.filter((meta) =>
        modelTarget.map((target) => target.columnName).includes(meta.pattern)
      );
      const makeColumnConfigFromDescription = (
        description: modelsApi.ColumnsDescription
      ): modelsApi.ColumnConfig => {
        return {
          name: description.pattern,
          dataType: description.dataType,
        };
      };
      const makeTargetColumnConfigFromDescription = (
        description: modelsApi.ColumnsDescription
      ): modelsApi.TargetConfig => {
        return {
          name: description.pattern,
          dataType: description.dataType,
          outModule: '',
        }
      }
      if (featureColumns)
        methods.setValue(
          'config.dataset.featureColumns',
          featureColumns.map(makeColumnConfigFromDescription)
        );

      if (targetColumns)
        methods.setValue(
          'config.dataset.targetColumns',
<<<<<<< HEAD
          targetColumns.map(makeTargetColumnConfigFromDescription)
=======
          // @ts-ignore - model editor doesn't need outModule when start to create
          targetColumns.map(makeColumnConfigFromDescription)
>>>>>>> 4b027d4c
        );
    };
    go();
  }, [registeredModel]);

  const handlePrevious = () => {
    const newStep = activeStep - 1;
    setActiveStep(newStep);
  };
  const handleNext = () => {
    const newStep = activeStep + 1;
    setActiveStep(newStep);
  };

  const steps = [
    {
      title: 'Model Description',
      content: <ModelConfigForm control={control} />,
    },
    {
      title: 'Features and Target',
      content: <DatasetConfigForm control={control} />,
    },
    {
      title: 'Model Architecture',
      content: (
        <Box sx={{ maxWidth: '100vw' }}>
          <div>
            <ModelEditor
              value={extendSpecWithTargetForwardArgs( config)}
              onChange={(value) => {
                setValue('config', value);
              }}
            />
          </div>
          {configCheckData?.stackTrace && (
            <StackTrace
              stackTrace={configCheckData?.stackTrace}
              message={
                'An exception is raised during your model configuration for this dataset'
              }
            />
          )}
        </Box>
      ),
    },
  ];

  return (
    <ReactFlowProvider>
      <ModelEditorContextProvider>
        <Content>
          <FormProvider {...methods}>
            <form style={{ position: 'relative', overflowX: 'hidden' }}>
              <Stepper
                orientation={'horizontal'}
                activeStep={activeStep}
                sx={{ mb: 5, mt: 2 }}
              >
                {steps.map(({ title }) => (
                  <Step key={title}>
                    <StepLabel>{title}</StepLabel>
                  </Step>
                ))}
              </Stepper>
              {steps[activeStep].content}
              <Box key="footer" sx={{ mt: 2, ml: 3 }}>
                {activeStep !== 0 && (
                  <Button
                    onClick={handlePrevious}
                    variant="contained"
                    sx={{ mr: 3 }}
                    data-testid="previous"
                  >
                    PREVIOUS
                  </Button>
                )}
                {activeStep !== steps.length - 1 && (
                  <Button
                    data-testid="next"
                    onClick={handleNext}
                    variant="contained"
                  >
                    NEXT
                  </Button>
                )}
                {activeStep === steps.length - 1 && (
                  <Button variant="contained" onClick={handleModelCreate}>
                    CREATE
                  </Button>
                )}
              </Box>
            </form>
          </FormProvider>
        </Content>
      </ModelEditorContextProvider>
    </ReactFlowProvider>
  );
};

export default ModelCreateV2;<|MERGE_RESOLUTION|>--- conflicted
+++ resolved
@@ -21,7 +21,9 @@
     modelsApi.usePostModelCheckConfigMutation();
   const [searchParams, setSearchParams] = useSearchParams();
   const { notifyError } = useNotifications();
-  const methods = useForm<modelsApi.ModelCreate & { config: modelsApi.TorchModelSpec }>({
+  const methods = useForm<
+    modelsApi.ModelCreate & { config: modelsApi.TorchModelSpec }
+  >({
     mode: 'all',
     defaultValues: {
       name: '',
@@ -34,7 +36,7 @@
           featurizers: [],
           targetColumns: [],
         },
-        spec: { layers: [], }
+        spec: { layers: [] },
       },
     },
   });
@@ -49,8 +51,8 @@
       async (modelCreate) => {
         const result = await checkModel({
           trainingCheckRequest: {
-            modelSpec: { framework: 'torch', ...modelCreate.config }
-          }
+            modelSpec: { framework: 'torch', ...modelCreate.config },
+          },
         });
         if (!('error' in result) && !result.data.stackTrace)
           return createModel({
@@ -136,8 +138,8 @@
           name: description.pattern,
           dataType: description.dataType,
           outModule: '',
-        }
-      }
+        };
+      };
       if (featureColumns)
         methods.setValue(
           'config.dataset.featureColumns',
@@ -147,12 +149,7 @@
       if (targetColumns)
         methods.setValue(
           'config.dataset.targetColumns',
-<<<<<<< HEAD
           targetColumns.map(makeTargetColumnConfigFromDescription)
-=======
-          // @ts-ignore - model editor doesn't need outModule when start to create
-          targetColumns.map(makeColumnConfigFromDescription)
->>>>>>> 4b027d4c
         );
     };
     go();
@@ -182,7 +179,7 @@
         <Box sx={{ maxWidth: '100vw' }}>
           <div>
             <ModelEditor
-              value={extendSpecWithTargetForwardArgs( config)}
+              value={extendSpecWithTargetForwardArgs(config)}
               onChange={(value) => {
                 setValue('config', value);
               }}
