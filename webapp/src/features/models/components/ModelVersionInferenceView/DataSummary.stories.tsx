import { store } from '@app/store';
import { ThemeProvider } from '@mui/material';
import { StoryFn, StoryObj } from '@storybook/react';
import { Provider } from 'react-redux';
import { theme } from 'theme';
import { getDataset } from '../../../../../tests/fixtures/datasets';
import DataSummary, { DataSummaryProps } from './DataSummary';

export default {
  title: 'components/DataSummary',
  component: DataSummary,
  decorators: [
    (Story: StoryFn) => {
      return (
        <Provider store={store}>
          <ThemeProvider theme={theme}>
            <Story />
          </ThemeProvider>
        </Provider>
      );
    },
  ],
  args: {
    value: {
      titlePrefix: 'Data Summary',
      inference: [
        { columnName: 'mwt', value: 500 },
        { columnName: 'tpsa', value: 500 },
      ],
      columnsData: getDataset().stats,
    },
  },
};

<<<<<<< HEAD
export const A: StoryObj<{ value: DataSummaryProps }> = {
  render: (args: { value: DataSummaryProps }) => {
    const { value } = args;
=======
export const A: StoryObj = {
  // @ts-ignore
  render: ({ value }: { value: any }) => {
>>>>>>> 4a43782d
    return <DataSummary {...value} />;
  },
};<|MERGE_RESOLUTION|>--- conflicted
+++ resolved
@@ -32,15 +32,9 @@
   },
 };
 
-<<<<<<< HEAD
-export const A: StoryObj<{ value: DataSummaryProps }> = {
-  render: (args: { value: DataSummaryProps }) => {
-    const { value } = args;
-=======
 export const A: StoryObj = {
   // @ts-ignore
   render: ({ value }: { value: any }) => {
->>>>>>> 4a43782d
     return <DataSummary {...value} />;
   },
 };