import { Box, Step, StepContent, StepLabel, Stepper } from '@mui/material';
import { useNotifications } from 'app/notifications';
import * as experimentsApi from 'app/rtk/generated/experiments';
import { Model } from 'app/types/domain/models';
import Content from 'components/templates/AppLayout/Content';
import ModelsSelect from 'components/atoms/ModelsSelect';
import ProcessingModal from 'components/organisms/ProcessingModal';
import ModelExperimentForm from 'features/models/components/ModelExperimentForm';
import { addTraining } from 'features/models/modelSlice';
import { useState } from 'react';
import { useDispatch } from 'react-redux';
import { useNavigate } from 'react-router-dom';
import defaultExperimentFormValues from './defaultExperimentFormValues';

const CreateTraining: React.FC = () => {
  const [startTraining, { isLoading }] =
    experimentsApi.usePostExperimentsMutation();
  const [selectedModel, setSelectedModel] = useState<Model | null>(null);
  const [activeStep, setActiveStep] = useState(0);
  const { notifyError, success } = useNotifications();
  const navigate = useNavigate();
  const dispatch = useDispatch();

  const handleStartTraning = async (
    exp: experimentsApi.BaseTrainingRequest
  ) => {
    await startTraining({
<<<<<<< HEAD
        baseTrainingRequest: { ...exp, framework: 'torch' }
      })
=======
      baseTrainingRequest: { ...exp, framework: 'torch' },
    })
>>>>>>> 89868224
      .unwrap()
      .then((newExp) => {
        // @ts-ignore
        dispatch(addTraining(newExp));
        success('Experiment started');
        navigate(`/models/${selectedModel?.id}?#newtraining`);
      })
      .catch(() => notifyError('Experiment failed to start'));
  };

  const steps = [
    {
      label: `Model${selectedModel ? ': ' + selectedModel.name : ''}`,
      description: ``,
      content: (
        <Box>
          <ModelsSelect
            onChange={(value) => {
              setSelectedModel(value);
              if (value) {
                setActiveStep(1);
              }
            }}
          />
        </Box>
      ),
    },
    {
      label: 'Training Options',
      description: '',
      content: (
        <>
          {selectedModel && (
            <ModelExperimentForm
              model={selectedModel}
              initialValues={defaultExperimentFormValues}
              onSubmit={handleStartTraning}
              onCancel={() => setActiveStep(0)}
            />
          )}
        </>
      ),
    },
  ];
  return (
    <>
      <ProcessingModal processing={isLoading} type="Processing" />
      <Content>
        <Stepper activeStep={activeStep} orientation="vertical">
          {steps.map((step, index) => (
            <Step key={step.label}>
              <StepLabel>{step.label}</StepLabel>
              <StepContent>{step.content}</StepContent>
            </Step>
          ))}
        </Stepper>
      </Content>
    </>
  );
};

export default CreateTraining;<|MERGE_RESOLUTION|>--- conflicted
+++ resolved
@@ -25,13 +25,8 @@
     exp: experimentsApi.BaseTrainingRequest
   ) => {
     await startTraining({
-<<<<<<< HEAD
-        baseTrainingRequest: { ...exp, framework: 'torch' }
-      })
-=======
       baseTrainingRequest: { ...exp, framework: 'torch' },
     })
->>>>>>> 89868224
       .unwrap()
       .then((newExp) => {
         // @ts-ignore
