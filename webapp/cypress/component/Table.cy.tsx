--- conflicted
+++ resolved
@@ -172,19 +172,6 @@
   })
 
   it('should filter the rows by the filter input', () => {
-<<<<<<< HEAD
-    cy.mount(<MountedComponent />)
-
-    cy.wait(100)
-
-    cy.get('[data-testid="add-filter-btn"]').click()
-
-    const filterableColumns = columns.filter(column => !!column.filterSchema)
-
-    //? Apply a filter to the filterable columns
-    filterableColumns.forEach(column => {
-      const filterTypes = column.filterSchema
-=======
     cy.mount(<MountedComponent />).then(() => {
       cy.wait(100)
   
@@ -195,34 +182,15 @@
       //? Apply a filter to the filterable columns
       filterableColumns.forEach(column => {
         const filterTypes = column.filterSchema
->>>>>>> ae82164c
         ? (Object.keys(column.filterSchema) as
             | (keyof NonUndefined<(typeof column)['filterSchema']>)[]
             | null)
         : null;
-<<<<<<< HEAD
-
-      cy.get(`[data-testid="add-filter-${column.name}-option"]`).click()
-
-      filterTypes?.forEach(filterType => {
-        const filter = cy.get(`[data-testid="filter-${column.name}"]`)
-
-        switch(filterType) {
-          case 'byContains':
-            filter.click().get('li[role="option"]').first().click();
-            break;
-          default:
-            filter.get('input[type="text"]').type('1');
-            break
-        }
-      })
-=======
   
         cy.get(`[data-testid="add-filter-${column.name}-option"]`).click()
           .then(() => {
             filterTypes?.forEach(filterType => {
               cy.get(`[data-testid="filter-${column.name}"]`).as('filter')
->>>>>>> ae82164c
       
               switch(filterType) {
                 case 'byContains':
