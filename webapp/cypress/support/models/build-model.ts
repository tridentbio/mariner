/// <reference types="cypress" />

import { parse } from 'yaml';
import { DeepPartial } from '@reduxjs/toolkit';
import { ModelCreate, TorchModelSpec } from '@app/rtk/generated/models';
import { randomLowerCase } from 'utils';
import { dragComponentsAndMapConfig, flowDropSelector } from './common';
import {
  extendSpecWithTargetForwardArgs,
  iterateTopologically,
  unwrapDollar,
} from 'model-compiler/src/utils';
import { NodeType } from 'model-compiler/src/interfaces/model-editor';

const API_BASE_URL = Cypress.env('API_BASE_URL');

const randomName = () => randomLowerCase(8);

const getTypeByName = (config: TorchModelSpec, name: string): string => {
  const [layer] = config.spec.layers!.filter((layer) => layer.name === name);
  if (layer) return layer.type;
  const [featurizer] = config.dataset.featurizers!.filter(
    (featurizer) => featurizer.name === name
  );
  if (featurizer?.type) return featurizer.type;
  return name;
};

// Returns [sourceHandleId, targetHandleId][]
const getIncomingEdges = (
  node: NodeType,
  config: TorchModelSpec
): [string, string][] => {
  if (node.type === 'input') return [];
  if (node.type === 'output')
    return [[node.name, getTypeByName(config, node.outModule!)]];

  return Object.entries(node.forwardArgs || {}).reduce(
    (acc, [forwardArg, targetHandleIds]) => {
      if (!targetHandleIds) return acc;
      if (!Array.isArray(targetHandleIds)) targetHandleIds = [targetHandleIds];

      return [
        ...acc,
        ...targetHandleIds.map((targetHandleId: string) => {
          const [targetOriginalName, ...tail] =
            unwrapDollar(targetHandleId).split('.');

          return [
            node.type + '.' + forwardArg,
            getTypeByName(config, targetOriginalName) +
              (tail.length ? '.' + tail.join('.') : ''),
          ];
        }),
      ];
    },
    [] as [string, string][]
  );
};

const parseEdgeName = (edgeName: string) => {
  let [sourceNodeId, ...tailSource] = edgeName.split('.').reduce((acc, cur) => {
    if (acc.length) acc.push(cur);
    else if (cur.match(/-\d+$/g)) {
      acc.push(cur);
    }
    return acc;
  }, [] as string[]);

  if (sourceNodeId) return [sourceNodeId, tailSource.join('.')];
  return [edgeName, ''];
};

const objIsEmpty = (obj: object) => !Boolean(Object.keys(obj).length);

export const autoFixSuggestions = () =>
  cy.getWithoutThrow('[data-testid="AutoFixHighOutlinedIcon"]').then(($els) => {
    if ($els.length === 1)
      cy.get('[data-testid="AutoFixHighOutlinedIcon"]')
        .first()
        .click({ force: true });
    else if ($els.length !== 0)
      cy.get('li').contains('Fix all').click({ force: true });
  });

/**
 * Uses cy to connect a node handle to a target handle.
 *
 * handleIds are <node.id>.<arg_name> if the arg is not from a simple output
 * in which case it is simply <node.id>.
 *
 *
 * @param {string} sourceHandleId - source handleId as described
 * @param {string} targetHandleId - target handleId
 */
const connect = (sourceHandleId: string, targetHandleId: string) => {
  Cypress.log({
    name: 'connect',
    displayName: `connect("${sourceHandleId}", "${targetHandleId}")`,
  });

  const [sourceNodeId, tailSource] = parseEdgeName(sourceHandleId);
  // sourceHandleId = tailSource.join('.');
  const [targetNodeId, tailTarget] = parseEdgeName(targetHandleId);
  // targetHandleId = tailTarget.join('.');
  const makeNodeSelector = (nodeId: string, handleId?: string) => {
    const selector =
      nodeId && handleId
        ? `[data-nodeid="${nodeId}"][data-handleid="${handleId}"]`
        : `[data-nodeid="${nodeId}"]`;

    const element = cy.get(selector);
    if (!handleId)
      return element.filter((_, el) => !el.hasAttribute('data-handleid'));

    return element;
  };
  const target = makeNodeSelector(targetNodeId, tailTarget);
  const source = makeNodeSelector(sourceNodeId, tailSource);

  target.trigger('mousedown', {
    button: 0,
  });
  source.trigger('mousemove');
  source.trigger('mouseup');
};

export const fillModelDescriptionStepForm = (
  modelCreate: DeepPartial<ModelCreate>
) => {
  cy.location().then((location) => {
    if (!location.pathname.includes('/models/new')) cy.visit('/models/new');

    // Fill model name
    cy.get('[data-testid="model-name"] input')
      .clear()
      .type(modelCreate.name || randomName())
      .type('{enter}');

    // Fill model description
    cy.get('[data-testid="model-description"] input')
      .clear()
      .type(modelCreate.modelDescription || randomName());
    // Fill model version name
    cy.get('[data-testid="version-name"] input')
      .clear()
      .type(modelCreate?.config?.name || randomName());
    // Fill model version description
    cy.get('[data-testid="version-description"] textarea')
      .clear()
      .type(modelCreate.modelVersionDescription || randomName());
  });
};

export const buildModel = (
  modelCreate: DeepPartial<ModelCreate>,
  params: {
    /** default `true` */
    successfullRequestRequired?: boolean;
    /** default `true` */
    applySuggestions?: boolean;
    /** default `true` */
    submitModelRequest?: boolean;
  } = {}
) => {
  params.successfullRequestRequired = params.successfullRequestRequired ?? true;
  params.applySuggestions = params.applySuggestions ?? true;
  params.submitModelRequest = params.submitModelRequest ?? true;

  cy.once('uncaught:exception', () => false);
  cy.visit('/models/new');

  fillModelDescriptionStepForm(modelCreate);

  cy.get('button').contains('NEXT').click();

  cy.get('#dataset-select')
    .click()
    .type(modelCreate.config?.dataset?.name || '')
    .get('li[role="option"]')
    .first()
    .click();

  const targetCols =
    modelCreate.config?.dataset?.targetColumns?.map(
      // domainKind used to determine end of column name
      (col) => `${col!.name!}-${col!.dataType!.domainKind!}`
    ) || [];

  const featureColsTestIdList =
    modelCreate.config?.dataset?.featureColumns?.map(
      // domainKind used to determine end of column name
      (col) => `${col!.name!}-${col!.dataType!.domainKind!}`
    ) || [];

  targetCols.forEach((colId) => {
    cy.get('#target-col').click();
    cy.get(`li[data-testid="${colId}"`)
      .click();
  });

  featureColsTestIdList.forEach((colId) => {
    cy.get('#feature-cols').click();
    cy.get(`li[data-testid="${colId}"`)
      .click();
  });

  cy.get('button').contains('NEXT').click();

  cy.get(flowDropSelector).trigger('wheel', {
    deltaY: 0,
    wheelDeltaX: 0,
    wheelDeltaY: 2500,
    bubbles: true,
  });

  const mod = extendSpecWithTargetForwardArgs(
    modelCreate.config as unknown as TorchModelSpec
  );

  cy.log('Dragging components');
  cy.log(
    'Total layers + featurizers',
    (mod.spec?.layers?.length || 0) + (mod.dataset?.targetColumns?.length || 0)
  );

  const config = dragComponentsAndMapConfig(mod);

  cy.get('div[aria-label="Apply auto vertical layout"] button').click();
  cy.get('button[title="fit view"]').click();
  cy.get('button[aria-label="Close all components"]').click();
  cy.get('button[aria-label="Open all components"]').click();

  cy.then(() =>
    iterateTopologically(config, (node, type) => {
      const edges: [string, string][] = getIncomingEdges(node, config);
      edges.forEach(([sourceHandleId, targetHandleId]) =>
        connect(sourceHandleId, targetHandleId)
      );
    })
  );

  cy.then(() => {
    iterateTopologically(config, (node, type) => {
      if (['input', 'output'].includes(type)) return;
      const args = 'constructorArgs' in node ? node.constructorArgs : {};
      if (!args || objIsEmpty(args)) return;

      Object.entries(args).forEach(([key, value]) => {
        if (params.applySuggestions) autoFixSuggestions();

        const parsedEdgeName = parseEdgeName(node.type!)[0];

        const element = cy.get(`[data-id="${parsedEdgeName}"]`).first();

        const isBool = !['number', 'string'].includes(typeof value);

        if (!isBool) {
          const curElement = element
            .find(`[data-testid="${parsedEdgeName}-${key}"]`)
            .find('input');
          curElement.clear().type(value);
        } else {
          element.get(`[id="${key}"]`).then((curElement) => {
            if (Boolean(curElement.prop('checked')) !== value)
              curElement.trigger('click');
          });
        }
      });
    });
  });

  if (params.submitModelRequest) {
    cy.intercept({
      method: 'POST',
<<<<<<< HEAD
      url: `${API_BASE_URL}/api/v1/models/check-config`,
    }).as('checkConfig');
    cy.intercept({
      method: 'POST',
      url: `${API_BASE_URL}/api/v1/models`,
=======
      url: 'http://localhost/api/v1/models/check-config',
    }).as('checkConfig');
    cy.intercept({
      method: 'POST',
      url: 'http://localhost/api/v1/models',
>>>>>>> c9aa763a
    }).as('createModel');

    cy.get('button').contains('CREATE').click();

    cy.wait('@checkConfig').then(({ response }) => {
      expect(response?.statusCode).to.eq(200);
      if (params.successfullRequestRequired) {
        expect(Boolean(response?.body.stackTrace)).to.eq(false);
      }
    });

    if (params.successfullRequestRequired)
      cy.wait('@createModel').then(({ response }) => {
        expect(response?.statusCode).to.eq(200);
      });
  }
};

export const buildYamlModel = (
  yamlPath: string,
  dataset: string | null = null,
  buildParams: Parameters<typeof buildModel>[1],
  modelName = randomName()
) =>
  cy.readFile(yamlPath).then((yamlStr) => {
    const jsonSchema: TorchModelSpec = parse(yamlStr);

    return buildModel(
      {
        name: modelName,
        modelVersionDescription: randomName(),
        modelDescription: randomName(),
        config: {
          ...jsonSchema,
          name: randomName(),
          dataset: {
            ...jsonSchema.dataset,
            name: dataset || jsonSchema.dataset.name,
          },
        },
      },
      buildParams
    );
  });<|MERGE_RESOLUTION|>--- conflicted
+++ resolved
@@ -273,19 +273,11 @@
   if (params.submitModelRequest) {
     cy.intercept({
       method: 'POST',
-<<<<<<< HEAD
       url: `${API_BASE_URL}/api/v1/models/check-config`,
     }).as('checkConfig');
     cy.intercept({
       method: 'POST',
       url: `${API_BASE_URL}/api/v1/models`,
-=======
-      url: 'http://localhost/api/v1/models/check-config',
-    }).as('checkConfig');
-    cy.intercept({
-      method: 'POST',
-      url: 'http://localhost/api/v1/models',
->>>>>>> c9aa763a
     }).as('createModel');
 
     cy.get('button').contains('CREATE').click();
