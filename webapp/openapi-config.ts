import type { ConfigFile } from '@rtk-query/codegen-openapi';
const config: ConfigFile = {
<<<<<<< HEAD
  schemaFile: 'http://localhost:8888/openapi.json',
=======
  schemaFile: 'http://localhost:8000/openapi.json',
>>>>>>> 76afea68
  apiFile: './src/app/rtk/api.ts',
  apiImport: 'api',
  tag: true,
  outputFiles: {
    './src/app/rtk/generated/users.ts': {
      filterEndpoints: [/user/i],
      exportName: 'generatedUsersApi',
    },
    './src/app/rtk/generated/datasets.ts': {
      filterEndpoints: [/dataset/i, 'getS3Data'],
<<<<<<< HEAD
      exportName: 'generatedDatasetsApi',
=======
>>>>>>> 76afea68
    },
    './src/app/rtk/generated/models.ts': {
      filterEndpoints: [/model/i],
    },
    './src/app/rtk/generated/experiments.ts': {
      filterEndpoints: [/experiment/i],
    },
    './src/app/rtk/generated/units.ts': {
      filterEndpoints: [/unit/i],
    },
    './src/app/rtk/generated/events.ts': {
      filterEndpoints: [/event/i],
    },
    './src/app/rtk/generated/auth.ts': {
      filterEndpoints: [/login/i, /oauth/i],
    },
    './src/app/rtk/generated/deployments.ts': {
      filterEndpoints: [/deployment/i],
      exportName: 'generatedDeploymentsApi',
    },
  },
  hooks: { queries: true, mutations: true, lazyQueries: true },
};
export default config;<|MERGE_RESOLUTION|>--- conflicted
+++ resolved
@@ -1,10 +1,6 @@
 import type { ConfigFile } from '@rtk-query/codegen-openapi';
 const config: ConfigFile = {
-<<<<<<< HEAD
-  schemaFile: 'http://localhost:8888/openapi.json',
-=======
   schemaFile: 'http://localhost:8000/openapi.json',
->>>>>>> 76afea68
   apiFile: './src/app/rtk/api.ts',
   apiImport: 'api',
   tag: true,
@@ -15,10 +11,7 @@
     },
     './src/app/rtk/generated/datasets.ts': {
       filterEndpoints: [/dataset/i, 'getS3Data'],
-<<<<<<< HEAD
       exportName: 'generatedDatasetsApi',
-=======
->>>>>>> 76afea68
     },
     './src/app/rtk/generated/models.ts': {
       filterEndpoints: [/model/i],
