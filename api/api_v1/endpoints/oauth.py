import logging
import traceback
from typing import Optional
from fastapi import APIRouter, Depends, HTTPException, status
from fastapi.responses import RedirectResponse
from sqlalchemy.orm import Session

from api import deps
from mariner import oauth
from mariner.core.config import settings
from mariner.exceptions import (
    InvalidGithubCode,
    InvalidOAuthState,
    UserNotActive,
)
from mariner.exceptions.user_exceptions import UserEmailNotAllowed
from mariner.users import GithubAuth, authenticate

router = APIRouter()
LOG = logging.getLogger(__name__)


@router.get("/oauth")
def get_oauth_provider_redirect(provider: str, db: Session = Depends(deps.get_db)):
    if provider not in oauth.provider_url_makers:
        return HTTPException(
            status_code=status.HTTP_400_BAD_REQUEST,
            detail=f"No oauth provider named {provider}",
        )
    make_oauth_url = oauth.provider_url_makers[provider]
    return RedirectResponse(url=make_oauth_url(db))


@router.get("/oauth-callback")
<<<<<<< HEAD
def receive_github_code(code: str, state: str):
    try:
        token = authenticate(github_oauth=GithubAuth.construct(code=code, state=state))
        return RedirectResponse(
            url=f"{settings.WEBAPP_URL}/login?tk={token.access_token}&tk_type={token.token_type}"  # noqa E501
        )
    except InvalidGithubCode:
        return HTTPException(status_code=400, detail="Invalid github code")
    except InvalidOAuthState:
        return HTTPException(status_code=400, detail="Invalid state")
    except UserNotActive:
        return HTTPException(status_code=400, detail="Inactive user")
=======
def receive_github_code(
    code: Optional[str] = None,
    state: Optional[str] = None,
    error: Optional[str] = None,
    error_uri: Optional[str] = None,
    error_description: Optional[str] = None,
):
    if code and state:
        try:
            token = authenticate(
                github_oauth=GithubAuth.construct(code=code, state=state)
            )
            return RedirectResponse(
                url=f"{settings.WEBAPP_URL}/login?tk={token.access_token}&tk_type={token.token_type}"
            )
        except UserEmailNotAllowed:
            return RedirectResponse(
                url=f"{settings.WEBAPP_URL}/login?error=Email not cleared for github oauth"
            )
        except UserNotActive:
            return RedirectResponse(
                url=f"{settings.WEBAPP_URL}/login?error=Inactive user"
            )
        except (InvalidGithubCode, InvalidOAuthState):
            return RedirectResponse(
                url=f"{settings.WEBAPP_URL}/login?error=Invalid auth attempt"
            )
        except Exception:
            lines = traceback.format_exc()
            LOG.error("Unexpected auth error: %s", lines)
            return RedirectResponse(
                url=f"{settings.WEBAPP_URL}/login?error=Internal Error"
            )
    elif error or error_description:
        LOG.error("Github auth error: %s: %s", error, error_description)
        return RedirectResponse(url=f"{settings.WEBAPP_URL}/login?error=Internal Error")

    else:
        raise HTTPException(status_code=status.HTTP_400_BAD_REQUEST)
>>>>>>> 1108f5fc
<|MERGE_RESOLUTION|>--- conflicted
+++ resolved
@@ -32,20 +32,6 @@
 
 
 @router.get("/oauth-callback")
-<<<<<<< HEAD
-def receive_github_code(code: str, state: str):
-    try:
-        token = authenticate(github_oauth=GithubAuth.construct(code=code, state=state))
-        return RedirectResponse(
-            url=f"{settings.WEBAPP_URL}/login?tk={token.access_token}&tk_type={token.token_type}"  # noqa E501
-        )
-    except InvalidGithubCode:
-        return HTTPException(status_code=400, detail="Invalid github code")
-    except InvalidOAuthState:
-        return HTTPException(status_code=400, detail="Invalid state")
-    except UserNotActive:
-        return HTTPException(status_code=400, detail="Inactive user")
-=======
 def receive_github_code(
     code: Optional[str] = None,
     state: Optional[str] = None,
@@ -84,5 +70,4 @@
         return RedirectResponse(url=f"{settings.WEBAPP_URL}/login?error=Internal Error")
 
     else:
-        raise HTTPException(status_code=status.HTTP_400_BAD_REQUEST)
->>>>>>> 1108f5fc
+        raise HTTPException(status_code=status.HTTP_400_BAD_REQUEST)